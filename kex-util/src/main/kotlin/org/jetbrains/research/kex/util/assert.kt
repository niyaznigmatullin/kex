--- conflicted
+++ resolved
@@ -1,31 +1,25 @@
+@file:Suppress("NOTHING_TO_INLINE")
+
 package org.jetbrains.research.kex.util
 
-<<<<<<< HEAD
+import kotlin.system.exitProcess
+
 class UnreachableException(message: String) : Exception(message)
 
-fun unreachable(message: String): Nothing = unreachable { message }
-inline fun unreachable(lazyMessage: () -> Any): Nothing = exit(lazyMessage)
+inline fun <T> unreachable(message: String): T = fail(message)
+inline fun <T> unreachable(noinline lazyMessage: () -> Any) = fail<T>(lazyMessage)
 
-fun exit(message: String): Nothing = exit { message }
-inline fun exit(lazyMessage: () -> Any): Nothing = throw UnreachableException(lazyMessage().toString())
-=======
-import kotlin.system.exitProcess
+inline fun exit(message: String) = exit<Unit>(message)
+inline fun exit(lazyMessage: () -> Any) = exit<Unit>(lazyMessage)
 
-fun <T> unreachable(message: String): T = fail<T>(message)
-fun <T> unreachable(lazyMessage: () -> Any) = fail<T>(lazyMessage)
-
-fun exit(message: String) = exit<Unit>(message)
-fun exit(lazyMessage: () -> Any) = exit<Unit>(lazyMessage)
-
-fun <T> exit(message: String): T = exit<T> { message }
-fun <T> exit(lazyMessage: () -> Any): T {
+inline fun <T> exit(message: String): T = exit<T> { message }
+inline fun <T> exit(lazyMessage: () -> Any): T {
     lazyMessage()
-    exitProcess(1)
+    exitProcess(0)
 }
 
 fun <T> fail(message: String): T = error(message)
 fun <T> fail(lazyMessage: () -> Any): T {
     lazyMessage()
     error("Failure")
-}
->>>>>>> 86f85fe3
+}