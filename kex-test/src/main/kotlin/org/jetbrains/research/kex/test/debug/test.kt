--- conflicted
+++ resolved
@@ -3,15 +3,6 @@
 package org.jetbrains.research.kex.test.debug
 
 class BasicTests {
-<<<<<<< HEAD
-    fun testLoop(a: Int, b: Int): Int {
-        var x = a - b
-        while (x < a) {
-            if (b > x) {
-                println("b bigger")
-            }
-            ++x
-=======
 
     open class A {
         open fun value() = 10
@@ -28,8 +19,6 @@
             if (w.a.value() > 10) {
                 println("a")
             }
->>>>>>> 0154d42b
         }
-        return x
     }
 }