--- conflicted
+++ resolved
@@ -37,13 +37,6 @@
     val targetName = cmd.getCmdValue("target")
     require(targetName != null, cmd::printHelp)
 
-<<<<<<< HEAD
-    val launcher: KexLauncher = when (cmd.getEnumValue("mode", LaunchMode.Symbolic, ignoreCase = true)) {
-        LaunchMode.Symbolic -> SymbolicLauncher(classPaths, targetName)
-        LaunchMode.Concolic -> ConcolicLauncher(classPaths, targetName)
-        LaunchMode.LibChecker -> LibraryCheckLauncher(classPaths, targetName)
-        LaunchMode.DefectChecker -> DefectCheckerLauncher(classPaths, targetName)
-=======
     try {
         val launcher: KexLauncher = when (cmd.getEnumValue("mode", LaunchMode.Concolic, ignoreCase = true)) {
             LaunchMode.Symbolic -> SymbolicLauncher(classPaths, targetName)
@@ -55,6 +48,5 @@
     } catch (e: LauncherException) {
         log.error(e.message)
         exitProcess(1)
->>>>>>> 628c273e
     }
 }