package org.vorpal.research.kex.asm.util

import org.vorpal.research.kex.ExecutionContext
import org.vorpal.research.kfg.ClassManager
import org.vorpal.research.kfg.ir.Class
import org.vorpal.research.kfg.util.write
import org.vorpal.research.kfg.visitor.ClassVisitor
import org.vorpal.research.kthelper.logging.log
import org.vorpal.research.kthelper.tryOrNull
import java.nio.file.Path
import java.nio.file.Paths

class ClassWriter(val ctx: ExecutionContext, val target: Path) : ClassVisitor {
    override val cm: ClassManager
        get() = ctx.cm

    override fun cleanup() {}

    override fun visit(klass: Class) {
        tryOrNull {
<<<<<<< HEAD
            val classFileName =
                target.resolve(Paths.get(klass.pkg.fileSystemPath, "${klass.name}.class")).toAbsolutePath()
=======
            val classFileName = target.resolve(Paths.get(klass.pkg.fileSystemPath, "${klass.name}.class")).toAbsolutePath()
>>>>>>> b158e75e
            klass.write(cm, ctx.loader, classFileName)
        } ?: log.warn("Could not write class $klass")
    }
}<|MERGE_RESOLUTION|>--- conflicted
+++ resolved
@@ -18,12 +18,7 @@
 
     override fun visit(klass: Class) {
         tryOrNull {
-<<<<<<< HEAD
-            val classFileName =
-                target.resolve(Paths.get(klass.pkg.fileSystemPath, "${klass.name}.class")).toAbsolutePath()
-=======
             val classFileName = target.resolve(Paths.get(klass.pkg.fileSystemPath, "${klass.name}.class")).toAbsolutePath()
->>>>>>> b158e75e
             klass.write(cm, ctx.loader, classFileName)
         } ?: log.warn("Could not write class $klass")
     }
