--- conflicted
+++ resolved
@@ -60,15 +60,11 @@
             val executors = kexConfig.getIntValue("concolic", "numberOfExecutors", 8)
             val timeLimit = kexConfig.getLongValue("concolic", "timeLimit", 100000L)
 
-<<<<<<< HEAD
             log.debug("Running on: ${targets.joinToString("\n", prefix = "\n")}")
             log.debug("Time budget: $timeLimit")
 
-            val coroutineContext = newFixedThreadPoolContext(executors, "concolic-dispatcher")
-=======
             val actualNumberOfExecutors = maxOf(1, minOf(executors, targets.size))
             val coroutineContext = newFixedThreadPoolContext(actualNumberOfExecutors, "concolic-dispatcher")
->>>>>>> ae215216
             runBlocking(coroutineContext) {
                 withTimeoutOrNull(timeLimit) {
                     targets.map {
