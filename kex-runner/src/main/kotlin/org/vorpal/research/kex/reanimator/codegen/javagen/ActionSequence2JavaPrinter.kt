package org.vorpal.research.kex.reanimator.codegen.javagen

import org.vorpal.research.kex.ExecutionContext
import org.vorpal.research.kex.asm.util.Visibility
import org.vorpal.research.kex.asm.util.accessModifier
import org.vorpal.research.kex.config.kexConfig
import org.vorpal.research.kex.ktype.KexType
import org.vorpal.research.kex.ktype.type
import org.vorpal.research.kex.parameters.Parameters
import org.vorpal.research.kex.reanimator.actionsequence.*
import org.vorpal.research.kex.reanimator.codegen.ActionSequencePrinter
import org.vorpal.research.kex.util.getConstructor
import org.vorpal.research.kex.util.getMethod
import org.vorpal.research.kex.util.kex
import org.vorpal.research.kex.util.loadClass
import org.vorpal.research.kfg.Package
import org.vorpal.research.kfg.ir.Class
import org.vorpal.research.kfg.type.*
import org.vorpal.research.kfg.type.Type
import org.vorpal.research.kthelper.assert.ktassert
import org.vorpal.research.kthelper.assert.unreachable
import org.vorpal.research.kthelper.logging.log
import org.vorpal.research.kthelper.tryOrNull
import java.lang.reflect.*

private val testTimeout by lazy {
    kexConfig.getIntValue("testGen", "testTimeout", 10)
}

// TODO: this is work of satan, refactor this damn thing
open class ActionSequence2JavaPrinter(
    val ctx: ExecutionContext,
    final override val packageName: String,
    final override val klassName: String
) : ActionSequencePrinter {
    protected val printedStacks = mutableSetOf<String>()
    protected val builder = JavaBuilder(packageName)
    protected val klass = builder.run { klass(packageName, klassName) }
    protected val resolvedTypes = mutableMapOf<ActionSequence, ASType>()
    protected val actualTypes = mutableMapOf<ActionSequence, ASType>()
    lateinit var current: JavaBuilder.JavaFunction
    protected var testCounter = 0

    init {
        with(builder) {
            import("java.lang.Throwable")
            import("java.lang.IllegalStateException")
            import("org.junit.Test")
            import("org.junit.Rule")
//            import("org.junit.rules.Timeout")
//            import("java.util.concurrent.TimeUnit")

            with(klass) {
                constructor() {}

<<<<<<< HEAD
//                field("globalTimeout", type("Timeout")) {
//                    visibility = Visibility.PUBLIC
//                    initializer = "new Timeout($testTimeout, TimeUnit.MILLISECONDS)"
//                    annotations += "Rule"
//                }
=======
                field("globalTimeout", type("Timeout")) {
                    visibility = Visibility.PUBLIC
                    initializer = "new Timeout($testTimeout, TimeUnit.SECONDS)"
                    annotations += "Rule"
                }
>>>>>>> 65868984

                method("unknown", listOf(type("T"))) {
                    returnType = type("T")
                    +"throw new IllegalStateException()"
                }
            }
        }
    }

    private fun buildMethodCall(
        method: org.vorpal.research.kfg.ir.Method, actionSequences: Parameters<ActionSequence>
    ): ActionSequence = when {
        method.isStatic -> TestCall("test${testCounter++}", method, null, actionSequences.arguments)
        method.isConstructor -> actionSequences.instance!!
        else -> TestCall("test${testCounter++}", method, actionSequences.instance, actionSequences.arguments)
    }

    protected open fun cleanup() {
        printedStacks.clear()
        resolvedTypes.clear()
        actualTypes.clear()
    }

    override fun printActionSequence(
        testName: String,
        method: org.vorpal.research.kfg.ir.Method,
        actionSequences: Parameters<ActionSequence>
    ) {
        cleanup()
        val actionSequence = buildMethodCall(method, actionSequences)
        with(builder) {
            with(klass) {
                current = method(testName) {
                    returnType = void
                    annotations += "Test"
                    exceptions += "Throwable"
                }
            }
        }
        resolveTypes(actionSequence)
        with(current) {
            statement("try {")
            tryOrNull { actionSequence.printAsJava() }
            statement("} catch (Throwable e) {}")
        }
    }

    override fun emit() = builder.toString()


    interface ASType {
        fun isSubtype(other: ASType): Boolean
    }

    inner class ASWildcard(val upperBound: ASType, val lowerBound: ASType? = null) : ASType {
        override fun isSubtype(other: ASType) = other is ASWildcard
        override fun toString() = when {
            lowerBound != null -> "? super $lowerBound"
            else -> "? extends $upperBound"
        }
    }

    inner class ASClass(val type: Type, val typeParams: List<ASType> = emptyList()) : ASType {
        override fun isSubtype(other: ASType): Boolean = when (other) {
            is ASClass -> when {
                !type.isSubtypeOf(other.type) -> false
                typeParams.isEmpty() && other.typeParams.isNotEmpty() -> true
                typeParams.size != other.typeParams.size -> false
                else -> typeParams.zip(other.typeParams).all { (a, b) -> a.isSubtype(b) }
            }

            is ASWildcard -> true
            else -> other.kfg == ctx.types.objectType
        }

        override fun toString(): String {
            val typeParams = when (typeParams.isNotEmpty()) {
                true -> typeParams.joinToString(", ", prefix = "<", postfix = ">")
                else -> ""
            }
            return type.javaString + typeParams
        }
    }

    inner class ASPrimaryArray(val element: ASType) : ASType {
        override fun isSubtype(other: ASType): Boolean = when (other) {
            is ASPrimaryArray -> element.isSubtype(other.element)
            is ASWildcard -> true
            else -> other.kfg == ctx.types.objectType
        }

        override fun toString() = "${element}[]"
    }

    inner class ASArray(val element: ASType) : ASType {
        override fun isSubtype(other: ASType): Boolean = when (other) {
            is ASArray -> when {
                !element.isSubtype(other.element) -> false
                else -> true
            }

            is ASWildcard -> true
            else -> false
        }

        override fun toString() = "${element}[]"
    }

    val ASType.kfg: Type
        get() = when (this) {
            is ASClass -> type
            is ASArray -> ctx.types.getArrayType(element.kfg)
            is ASPrimaryArray -> ctx.types.getArrayType(element.kfg)
            else -> unreachable { }
        }

    protected val java.lang.reflect.Type.asType: ASType
        get() = when (this) {
            is java.lang.Class<*> -> when {
                this.isArray -> {
                    val element = this.componentType.asType
                    if (this.componentType.isPrimitive) ASPrimaryArray(element)
                    else ASArray(element)
                }

                else -> ASClass(this.kex.getKfgType(ctx.types))
            }

            is ParameterizedType -> {
                val rawType = this.rawType.asType.kfg
                val typeArgs = this.actualTypeArguments.map { it.asType }
                ASClass(rawType, typeArgs)
            }

            is GenericArrayType -> ASArray(this.genericComponentType.asType)
            is TypeVariable<*> -> this.bounds.first().asType
            is WildcardType -> ASWildcard(
                upperBounds?.firstOrNull()?.asType ?: ctx.types.objectType.asType,
                lowerBounds?.firstOrNull()?.asType
            )

            else -> TODO()
        }

    protected fun ASType.merge(requiredType: ASType): ASType = when {
        this is ASClass && requiredType is ASClass -> {
            val actualKlass = ctx.loader.loadClass(type)
            val requiredKlass = ctx.loader.loadClass(requiredType.type)
            val isAssignable = requiredKlass.isAssignableFrom(actualKlass)
            val isVisible = ctx.accessLevel.canAccess(type.accessModifier)
            if (isVisible && isAssignable && actualKlass.typeParameters.size == requiredKlass.typeParameters.size) {
                ASClass(
                    type,
                    this.typeParams.zip(requiredType.typeParams).map { (f, s) -> if (f.isSubtype(s)) f else s }
                )
            } else if (isVisible && isAssignable) {
                ASClass(type)
            } else {
                requiredType
            }
        }

        else -> TODO()
    }

    private fun ASType?.isAssignable(other: ASType) = this?.let { other.isSubtype(it) } ?: true

    private val KexType.asType get() = this.getKfgType(ctx.types).asType

    protected val Type.asType: ASType
        get() = when (this) {
            is ArrayType -> when {
                this.component.isPrimitive -> ASPrimaryArray(component.asType)
                else -> ASArray(this.component.asType)
            }

            else -> ASClass(this)
        }

    protected fun resolveTypes(
        actionSequence: ActionSequence,
        visited: MutableSet<String> = mutableSetOf()
    ) {
        if (actionSequence.name in visited) return
        visited += actionSequence.name

        when (actionSequence) {
            is ActionList -> actionSequence.reversed().map { resolveTypes(it, visited) }
            is ReflectionList -> actionSequence.reversed().map { resolveTypes(it, visited) }
            is TestCall -> {
                actionSequence.instance?.let { resolveTypes(it, visited) }
                actionSequence.args.forEach { resolveTypes(it, visited) }
            }

            else -> {}
        }
    }

    private fun resolveTypes(constructor: Constructor<*>, args: List<ActionSequence>, visited: MutableSet<String>) {
        val params = constructor.genericParameterTypes
        args.zip(params).forEach { (arg, param) ->
            if (arg !in resolvedTypes) {
                resolvedTypes[arg] = param.asType
                resolveTypes(arg, visited)
            }
        }
    }

    private fun resolveTypes(method: Method, args: List<ActionSequence>, visited: MutableSet<String>) {
        val params = method.genericParameterTypes.toList()
        args.zip(params).forEach { (arg, param) ->
            if (arg !in resolvedTypes) {
                resolvedTypes[arg] = param.asType
                resolveTypes(arg, visited)
            }
        }
    }

    private fun resolveTypes(call: CodeAction, visited: MutableSet<String>) = when (call) {
        is DefaultConstructorCall -> {
        }

        is ConstructorCall -> {
            val reflection = ctx.loader.loadClass(call.constructor.klass)
            val constructor = reflection.getConstructor(call.constructor, ctx.loader)
            resolveTypes(constructor, call.args, visited)
        }

        is ExternalConstructorCall -> {
            val reflection = ctx.loader.loadClass(call.constructor.klass)
            val constructor = reflection.getMethod(call.constructor, ctx.loader)
            resolveTypes(constructor, call.args, visited)
        }

        is ExternalMethodCall -> {
            val reflection = ctx.loader.loadClass(call.method.klass)
            val constructor = reflection.getMethod(call.method, ctx.loader)
            resolveTypes(call.instance)
            resolveTypes(constructor, call.args, visited)
        }

        is InnerClassConstructorCall -> {
            val reflection = ctx.loader.loadClass(call.constructor.klass)
            val constructor = reflection.getConstructor(call.constructor, ctx.loader)
            resolveTypes(call.outerObject, visited)
            resolveTypes(constructor, call.args, visited)
        }

        is MethodCall -> {
            val reflection = ctx.loader.loadClass(call.method.klass)
            val method = reflection.getMethod(call.method, ctx.loader)
            resolveTypes(method, call.args, visited)
        }

        is StaticMethodCall -> {
            val reflection = ctx.loader.loadClass(call.method.klass)
            val method = reflection.getMethod(call.method, ctx.loader)
            resolveTypes(method, call.args, visited)
        }

        else -> {
        }
    }

    private fun resolveTypes(reflectionCall: ReflectionCall, visited: MutableSet<String>) = when (reflectionCall) {
        is ReflectionArrayWrite -> resolveTypes(reflectionCall.value, visited)
        is ReflectionSetField -> resolveTypes(reflectionCall.value, visited)
        is ReflectionSetStaticField -> resolveTypes(reflectionCall.value, visited)
        is ReflectionNewArray -> {}
        is ReflectionNewInstance -> {}
    }

    protected open fun ActionSequence.printAsJava() {
        if (name in printedStacks) return
        printedStacks += name
        val statements = when (this) {
            is TestCall -> printTestCall(this)
            is UnknownSequence -> printUnknownSequence(this)
            is ActionList -> printActionList(this)
            is ReflectionList -> printReflectionList(this)
            is PrimaryValue<*> -> listOf<String>().also {
                asConstant
            }

            is StringValue -> listOf<String>().also {
                asConstant
            }
        }
        with(current) {
            for (statement in statements)
                +statement
        }
    }

    protected open fun printActionList(actionList: ActionList): List<String> =
        actionList.flatMap { printApiCall(actionList, it) }

    protected open fun printReflectionList(reflectionList: ReflectionList): List<String> =
        reflectionList.flatMap { printReflectionCall(reflectionList, it) }

    protected val Class.javaString: String get() = this.type.javaString

    protected val Type.javaString: String
        get() = when (this) {
            is NullType -> "null"
            is VoidType -> "void"
            is BoolType -> "boolean"
            ByteType -> "byte"
            ShortType -> "short"
            CharType -> "char"
            IntType -> "int"
            LongType -> "long"
            FloatType -> "float"
            DoubleType -> "double"
            is ArrayType -> "${this.component.javaString}[]"
            else -> {
                val klass = (this as ClassType).klass
                val canonicalDesc = klass.canonicalDesc
                val splitted = canonicalDesc.split("$")
                ktassert(splitted.isNotEmpty())
                buildString {
                    append(splitted[0])
                    builder.import(this.toString())
                    for (substring in splitted.drop(1)) {
                        append(".$substring")
                        builder.import(this.toString())
                    }
                }
                klass.name.replace("$", ".")
            }
        }

    protected val ActionSequence.stackName: String
        get() = when (this) {
            is PrimaryValue<*> -> asConstant
            is StringValue -> asConstant
            else -> name
        }

    protected fun printReflectionCall(owner: ActionSequence, reflectionCall: ReflectionCall): List<String> =
        when (reflectionCall) {
            is ReflectionArrayWrite -> printReflectionArrayWrite(owner, reflectionCall)
            is ReflectionNewArray -> printReflectionNewArray(owner, reflectionCall)
            is ReflectionNewInstance -> printReflectionNewInstance(owner, reflectionCall)
            is ReflectionSetField -> printReflectionSetField(owner, reflectionCall)
            is ReflectionSetStaticField -> printReflectionSetStaticField(owner, reflectionCall)
        }

    protected fun printApiCall(owner: ActionSequence, codeAction: CodeAction): List<String> = when (codeAction) {
        is DefaultConstructorCall -> printDefaultConstructor(owner, codeAction)
        is ConstructorCall -> printConstructorCall(owner, codeAction)
        is ExternalConstructorCall -> printExternalConstructorCall(owner, codeAction)
        is ExternalMethodCall -> printExternalMethodCall(owner, codeAction)
        is InnerClassConstructorCall -> printInnerClassConstructor(owner, codeAction)
        is MethodCall -> printMethodCall(owner, codeAction)
        is StaticMethodCall -> printStaticMethodCall(codeAction)
        is NewArray -> printNewArray(owner, codeAction)
        is ArrayWrite -> printArrayWrite(owner, codeAction)
        is NewArrayWithInitializer -> printNewArrayWithInitializer(owner, codeAction)
        is FieldSetter -> printFieldSetter(owner, codeAction)
        is StaticFieldSetter -> printStaticFieldSetter(codeAction)
        is EnumValueCreation -> printEnumValueCreation(owner, codeAction)
        is StaticFieldGetter -> printStaticFieldGetter(owner, codeAction)
    }

    protected val <T> PrimaryValue<T>.asConstant: String
        get() = when (val value = value) {
            null -> "null"
            is Boolean -> "$value".also {
                actualTypes[this] = ASClass(ctx.types.boolType)
            }

            is Byte -> "(byte) $value".also {
                actualTypes[this] = ASClass(ctx.types.byteType)
            }

            is Char -> when (value) {
                in 'a'..'z' -> "'$value'"
                in 'A'..'Z' -> "'$value'"
                else -> "(char) ${value.code}"
            }.also {
                actualTypes[this] = ASClass(ctx.types.charType)
            }

            is Short -> "(short) $value".also {
                actualTypes[this] = ASClass(ctx.types.shortType)
            }

            is Int -> "$value".also {
                actualTypes[this] = ASClass(ctx.types.intType)
            }

            is Long -> "${value}L".also {
                actualTypes[this] = ASClass(ctx.types.longType)
            }

            is Float -> when {
                value.isNaN() -> "Float.NaN".also {
                    builder.import("java.lang.Float")
                }

                value.isInfinite() && value < 0.0 -> "Float.NEGATIVE_INFINITY".also {
                    builder.import("java.lang.Float")
                }

                value.isInfinite() -> "Float.POSITIVE_INFINITY".also {
                    builder.import("java.lang.Float")
                }

                else -> "${value}F"
            }.also {
                actualTypes[this] = ASClass(ctx.types.floatType)
            }

            is Double -> when {
                value.isNaN() -> "Double.NaN".also {
                    builder.import("java.lang.Double")
                }

                value.isInfinite() && value < 0.0 -> "Double.NEGATIVE_INFINITY".also {
                    builder.import("java.lang.Double")
                }

                value.isInfinite() -> "Double.POSITIVE_INFINITY".also {
                    builder.import("java.lang.Double")
                }

                else -> "$value"
            }.also {
                actualTypes[this] = ASClass(ctx.types.doubleType)
            }

            else -> unreachable { log.error("Unknown primary value $this") }
        }

    protected val StringValue.asConstant: String
        get() {
            val escapedValue = value.map { JavaBuilder.escapeCharIfNeeded(it) }.joinToString("")
            return "\"$escapedValue\"".also {
                actualTypes[this] = ASClass(ctx.types.nullType)
            }
        }

    protected fun ActionSequence.cast(reqType: ASType?): String {
        val actualType = actualTypes[this] ?: return this.stackName
        return when {
            reqType.isAssignable(actualType) -> this.stackName
            else -> "($reqType)${this.stackName}"
        }
    }

    protected fun ActionSequence.forceCastIfNull(reqType: ASType?): String = when {
        this.stackName == "null" && reqType != null -> "($reqType)${this.stackName}"
        else -> this.cast(reqType)
    }

    protected fun ASType.cast(reqType: ASType?): String {
        return when {
            reqType.isAssignable(this) -> ""
            else -> "($reqType)"
        }
    }

    protected open fun printVarDeclaration(name: String, type: ASType): String = "$type $name"

    protected open fun printDefaultConstructor(owner: ActionSequence, call: DefaultConstructorCall): List<String> {
        val actualType = ASClass(call.klass.type)
        return listOf(
            if (resolvedTypes[owner] != null) {
                val rest = resolvedTypes[owner]!!
                val type = actualType.merge(rest)
                actualTypes[owner] = type
                "${printVarDeclaration(owner.name, type)} = new $type()"
            } else {
                actualTypes[owner] = actualType
                "${printVarDeclaration(owner.name, actualType)} = new $actualType()"
            }
        )
    }

    protected open fun printConstructorCall(owner: ActionSequence, call: ConstructorCall): List<String> {
        call.args.forEach { it.printAsJava() }
        val args = call.args.joinToString(", ") {
            it.forceCastIfNull(resolvedTypes[it])
        }
        val actualType = ASClass(call.constructor.klass.type)
        return listOf(
            if (resolvedTypes[owner] != null) {
                val rest = resolvedTypes[owner]!!
                val type = actualType.merge(rest)
                actualTypes[owner] = type
                "${printVarDeclaration(owner.name, type)} = new $type($args)"
            } else {
                actualTypes[owner] = actualType
                "${printVarDeclaration(owner.name, actualType)} = new $actualType($args)"
            }
        )
    }

    protected open fun innerClassName(innerType: ASType, outerType: ASType, reqOuterType: ASType?): String {
        if (innerType !is ASClass) return innerType.toString()
        if (outerType !is ASClass) return innerType.toString()

        val innerString = (innerType.type as? ClassType)?.klass?.fullName ?: return innerType.toString()
        val outerString = (outerType.type as? ClassType)?.klass?.fullName ?: return innerType.toString()
        if (reqOuterType != null && reqOuterType is ASClass) {
            val reqTypeString = (reqOuterType.type as ClassType).klass.fullName
            if (innerString.startsWith(reqTypeString))
                return innerString.removePrefix("$reqTypeString\$")
                    .replace(Package.SEPARATOR, Package.CANONICAL_SEPARATOR)
        }
        if (innerString.startsWith(outerString))
            return innerString.removePrefix("$outerString\$").replace(Package.SEPARATOR, Package.CANONICAL_SEPARATOR)
        TODO()
    }

    protected open fun printInnerClassConstructor(
        owner: ActionSequence,
        call: InnerClassConstructorCall
    ): List<String> {
        call.outerObject.printAsJava()
        call.args.forEach { it.printAsJava() }
        val args = call.args.joinToString(", ") {
            it.forceCastIfNull(resolvedTypes[it])
        }
        val actualType = ASClass(call.constructor.klass.type)
        val outerObject = call.outerObject.forceCastIfNull(resolvedTypes[call.outerObject])
        return listOf(
            if (resolvedTypes[owner] != null) {
                val rest = resolvedTypes[owner]!!
                val type = actualType.merge(rest)
                actualTypes[owner] = type
                val innerClassName =
                    innerClassName(type, actualTypes[call.outerObject]!!, resolvedTypes[call.outerObject])
                "${printVarDeclaration(owner.name, type)} = $outerObject.new $innerClassName($args)"
            } else {
                actualTypes[owner] = actualType
                val innerClassName =
                    innerClassName(actualType, actualTypes[call.outerObject]!!, resolvedTypes[call.outerObject])
                "${printVarDeclaration(owner.name, actualType)} = $outerObject.new $innerClassName($args)"
            }
        )
    }

    protected open fun printExternalConstructorCall(
        owner: ActionSequence,
        call: ExternalConstructorCall
    ): List<String> {
        call.args.forEach { it.printAsJava() }
        val constructor = call.constructor
        val args = call.args.joinToString(", ") {
            it.forceCastIfNull(resolvedTypes[it])
        }

        val reflection = ctx.loader.loadClass(call.constructor.klass)
        val ctor = reflection.getMethod(call.constructor, ctx.loader)
        val actualType = ctor.genericReturnType.asType
        return listOf(
            if (resolvedTypes[owner] != null) {
                val rest = resolvedTypes[owner]!!
                val type = actualType.merge(rest)
                actualTypes[owner] = type
                "${
                    printVarDeclaration(
                        owner.name,
                        type
                    )
                } = ${type.cast(rest)} ${constructor.klass.javaString}.${constructor.name}($args)"
            } else {
                actualTypes[owner] = actualType
                "${
                    printVarDeclaration(
                        owner.name,
                        actualType
                    )
                } = ${constructor.klass.javaString}.${constructor.name}($args)"
            }
        )
    }

    protected open fun printExternalMethodCall(
        owner: ActionSequence,
        call: ExternalMethodCall
    ): List<String> {
        call.instance.printAsJava()
        call.args.forEach { it.printAsJava() }
        val method = call.method
        val instance = "(${call.instance.forceCastIfNull(resolvedTypes[call.instance])})"
        val args = call.args.joinToString(", ") {
            it.forceCastIfNull(resolvedTypes[it])
        }

        val reflection = ctx.loader.loadClass(call.method.klass)
        val ctor = reflection.getMethod(call.method, ctx.loader)
        val actualType = ctor.genericReturnType.asType
        return listOf(
            if (resolvedTypes[owner] != null) {
                val rest = resolvedTypes[owner]!!
                val type = actualType.merge(rest)
                actualTypes[owner] = type
                "${
                    printVarDeclaration(
                        owner.name,
                        type
                    )
                } = ${type.cast(rest)} $instance.${method.name}($args)"
            } else {
                actualTypes[owner] = actualType
                "${
                    printVarDeclaration(
                        owner.name,
                        actualType
                    )
                } = $instance.${method.name}($args)"
            }
        )
    }

    protected open fun printMethodCall(owner: ActionSequence, call: MethodCall): List<String> {
        call.args.forEach { it.printAsJava() }
        val method = call.method
        val args = call.args.joinToString(", ") {
            it.forceCastIfNull(resolvedTypes[it])
        }
        return listOf("${owner.name}.${method.name}($args)")
    }

    protected open fun printStaticMethodCall(call: StaticMethodCall): List<String> {
        call.args.forEach { it.printAsJava() }
        val klass = call.method.klass
        val method = call.method
        val args = call.args.joinToString(", ") {
            it.forceCastIfNull(resolvedTypes[it])
        }
        return listOf("${klass.javaString}.${method.name}($args)")
    }

    protected open fun ASType.elementTypeDepth(depth: Int = -1): Pair<Int, ASType> = when (this) {
        is ASArray -> this.element.elementTypeDepth(depth + 1)
        is ASPrimaryArray -> this.element.elementTypeDepth(depth + 1)
        else -> depth to this
    }

    protected open fun printNewArray(owner: ActionSequence, call: NewArray): List<String> {
        val actualType = call.asArray.asType
        val (depth, elementType) = actualType.elementTypeDepth()
        actualTypes[owner] = actualType
        return listOf(
            "${printVarDeclaration(owner.name, actualType)} = new $elementType[${call.length.stackName}]${
                "[]".repeat(
                    depth
                )
            }"
        )
    }

    private fun lub(lhv: ASType?, rhv: ASType?): ASType = when {
        lhv == null -> rhv!!
        rhv == null -> lhv
        lhv.isSubtype(rhv) -> lhv
        rhv.isSubtype(lhv) -> rhv
        else -> unreachable { }
    }

    private val ASType.elementType: ASType
        get() = when (this) {
            is ASPrimaryArray -> this.element
            is ASArray -> this.element
            else -> TODO()
        }

    protected open fun printArrayWrite(owner: ActionSequence, call: ArrayWrite): List<String> {
        call.value.printAsJava()
        val requiredType = lub(resolvedTypes[owner]?.elementType, actualTypes[owner]?.elementType)
        return listOf("${owner.name}[${call.index.stackName}] = ${call.value.cast(requiredType)}")
    }

    protected open fun printNewArrayWithInitializer(
        owner: ActionSequence,
        call: NewArrayWithInitializer
    ): List<String> {
        call.elements.forEach { it.printAsJava() }
        val actualType = call.asArray.asType
        actualTypes[owner] = actualType
        return listOf(
            "${printVarDeclaration(owner.name, actualType)} = ${
                call.elements.joinToString(
                    separator = ", ",
                    prefix = "{",
                    postfix = "}"
                ) { it.stackName }
            }"
        )
    }

    protected open fun printFieldSetter(owner: ActionSequence, call: FieldSetter): List<String> {
        call.value.printAsJava()
        return listOf("${owner.name}.${call.field.name} = ${call.value.stackName}")
    }

    protected open fun printStaticFieldSetter(call: StaticFieldSetter): List<String> {
        call.value.printAsJava()
        return listOf("${call.field.klass.javaString}.${call.field.name} = ${call.value.stackName}")
    }

    protected open fun printEnumValueCreation(owner: ActionSequence, call: EnumValueCreation): List<String> {
        val actualType = call.klass.type.asType
        actualTypes[owner] = actualType
        return listOf("${printVarDeclaration(owner.name, actualType)} = ${call.klass.javaString}.${call.name}")
    }

    protected open fun printStaticFieldGetter(owner: ActionSequence, call: StaticFieldGetter): List<String> {
        val actualType = call.field.type.asType
        actualTypes[owner] = actualType
        return listOf(
            "${
                printVarDeclaration(
                    owner.name,
                    actualType
                )
            } = ${call.field.klass.javaString}.${call.field.name}"
        )
    }

    protected open fun printTestCall(sequence: TestCall): List<String> {
        sequence.instance?.printAsJava()
        sequence.args.forEach { it.printAsJava() }
        val callee = when (sequence.instance) {
            null -> sequence.test.klass.javaString
            else -> sequence.instance.name
        }
        val args = sequence.args.joinToString(", ") {
            it.forceCastIfNull(resolvedTypes[it])
        }
        return listOf("$callee.${sequence.test.name}($args)")
    }

    protected open fun printReflectionNewInstance(owner: ActionSequence, call: ReflectionNewInstance): List<String> =
        unreachable { log.error("Reflection calls are not supported in AS 2 Java printer") }

    protected open fun printReflectionNewArray(owner: ActionSequence, call: ReflectionNewArray): List<String> =
        unreachable { log.error("Reflection calls are not supported in AS 2 Java printer") }

    protected open fun printReflectionSetField(owner: ActionSequence, call: ReflectionSetField): List<String> =
        unreachable { log.error("Reflection calls are not supported in AS 2 Java printer") }

    protected open fun printReflectionSetStaticField(owner: ActionSequence, call: ReflectionSetStaticField): List<String> =
        unreachable { log.error("Reflection calls are not supported in AS 2 Java printer") }

    protected open fun printReflectionArrayWrite(owner: ActionSequence, call: ReflectionArrayWrite): List<String> =
        unreachable { log.error("Reflection calls are not supported in AS 2 Java printer") }

    protected open fun printUnknownSequence(sequence: UnknownSequence): List<String> {
        val actualType = sequence.target.type.asType
        return listOf(
            if (resolvedTypes[sequence] != null) {
                val rest = resolvedTypes[sequence]!!
                val type = actualType.merge(rest)
                actualTypes[sequence] = type
                "${printVarDeclaration(sequence.name, actualType)} = unknown()"
            } else {
                actualTypes[sequence] = actualType
                "${printVarDeclaration(sequence.name, actualType)} = unknown()"
            }
        )
    }

}<|MERGE_RESOLUTION|>--- conflicted
+++ resolved
@@ -53,19 +53,11 @@
             with(klass) {
                 constructor() {}
 
-<<<<<<< HEAD
 //                field("globalTimeout", type("Timeout")) {
 //                    visibility = Visibility.PUBLIC
 //                    initializer = "new Timeout($testTimeout, TimeUnit.MILLISECONDS)"
 //                    annotations += "Rule"
 //                }
-=======
-                field("globalTimeout", type("Timeout")) {
-                    visibility = Visibility.PUBLIC
-                    initializer = "new Timeout($testTimeout, TimeUnit.SECONDS)"
-                    annotations += "Rule"
-                }
->>>>>>> 65868984
 
                 method("unknown", listOf(type("T"))) {
                     returnType = type("T")
