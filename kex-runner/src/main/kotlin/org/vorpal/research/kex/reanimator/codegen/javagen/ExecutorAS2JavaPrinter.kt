--- conflicted
+++ resolved
@@ -42,13 +42,6 @@
 import org.vorpal.research.kthelper.logging.log
 import org.vorpal.research.kthelper.runIf
 
-<<<<<<< HEAD
-private val generateSetup by lazy { kexConfig.getBooleanValue("testGen", "generateSetup", false) }
-private val testTimeout by lazy {
-    kexConfig.getIntValue("testGen", "testTimeout", 10) * 1000
-}
-=======
->>>>>>> b158e75e
 
 class ExecutorAS2JavaPrinter(
     ctx: ExecutionContext,
@@ -57,6 +50,7 @@
     private val setupName: String
 ) : ActionSequence2JavaPrinter(ctx, packageName, klassName) {
     private val surroundInTryCatch = kexConfig.getBooleanValue("testGen", "surroundInTryCatch", true)
+    private val testTimeout = kexConfig.getIntValue("testGen", "testTimeout", 10) * 1000
     private val testParams = mutableListOf<JavaBuilder.JavaClass.JavaField>()
     private val reflectionUtils = ReflectionUtilsPrinter.reflectionUtils(packageName)
     private val printedDeclarations = hashSetOf<String>()
