--- conflicted
+++ resolved
@@ -13,13 +13,9 @@
 import org.vorpal.research.kex.ExecutionContext
 import org.vorpal.research.kex.asm.analysis.util.analyzeOrTimeout
 import org.vorpal.research.kex.asm.analysis.util.checkAsync
-<<<<<<< HEAD
-import org.vorpal.research.kex.config.kexConfig
-=======
 import org.vorpal.research.kex.asm.analysis.util.checkAsyncIncremental
 import org.vorpal.research.kex.compile.CompilationException
 import org.vorpal.research.kex.compile.CompilerHelper
->>>>>>> b158e75e
 import org.vorpal.research.kex.descriptor.Descriptor
 import org.vorpal.research.kex.ktype.KexPointer
 import org.vorpal.research.kex.ktype.KexRtManager.rtMapped
@@ -151,41 +147,9 @@
     val values: ValueFactory
         get() = ctx.values
 
-<<<<<<< HEAD
-    private val pathSelector: SymbolicPathSelector = DequePathSelector()
-    private val callResolver: SymbolicCallResolver = DefaultCallResolver(ctx) { this.mkValue(it) }
-    private val invokeDynamicResolver: SymbolicInvokeDynamicResolver = DefaultCallResolver(ctx) { this.mkValue(it) }
-    private var currentState: TraverserState? = null
-    private var testIndex = AtomicInteger(0)
-
-    private val nullptrClass = cm["java/lang/NullPointerException"]
-    private val arrayIndexOOBClass = cm["java/lang/ArrayIndexOutOfBoundsException"]
-    private val negativeArrayClass = cm["java/lang/NegativeArraySizeException"]
-    private val classCastClass = cm["java/lang/ClassCastException"]
-
-    companion object {
-        @ExperimentalTime
-        @DelicateCoroutinesApi
-        fun run(context: ExecutionContext, targets: Set<Method>) {
-            val executors = kexConfig.getIntValue("symbolic", "numberOfExecutors", 8)
-            val timeLimit = kexConfig.getIntValue("symbolic", "timeLimit", 100)
-
-            val actualNumberOfExecutors = maxOf(1, minOf(executors, targets.size))
-            val coroutineContext = newFixedThreadPoolContext(actualNumberOfExecutors, "symbolic-dispatcher")
-            runBlocking(coroutineContext) {
-                withTimeoutOrNull(timeLimit.seconds) {
-                    targets.map {
-                        async { SymbolicTraverser(context, it).analyze() }
-                    }.awaitAll()
-                }
-            }
-        }
-    }
-=======
     abstract val pathSelector: SymbolicPathSelector
     abstract val callResolver: SymbolicCallResolver
     abstract val invokeDynamicResolver: SymbolicInvokeDynamicResolver
->>>>>>> b158e75e
 
     protected var testIndex = AtomicInteger(0)
     protected val compilerHelper = CompilerHelper(ctx)
@@ -1296,9 +1260,6 @@
         )
         generator.generate(parameters)
         val testFile = generator.emit()
-<<<<<<< HEAD
-        log.debug("Emitted test file $testFile")
-=======
         return try {
             compilerHelper.compileFile(testFile)
             true
@@ -1306,7 +1267,6 @@
             log.error("Failed to compile test file $testFile")
             false
         }
->>>>>>> b158e75e
     }
 
     @Suppress("DeprecatedCallableAddReplaceWith")
