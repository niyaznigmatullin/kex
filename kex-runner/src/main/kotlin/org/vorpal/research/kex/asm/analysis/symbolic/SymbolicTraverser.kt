--- conflicted
+++ resolved
@@ -7,16 +7,13 @@
 import kotlinx.collections.immutable.persistentMapOf
 import kotlinx.collections.immutable.persistentSetOf
 import kotlinx.collections.immutable.toPersistentMap
-import kotlinx.coroutines.yield
+import kotlinx.coroutines.*
 import org.vorpal.research.kex.ExecutionContext
 import org.vorpal.research.kex.asm.analysis.util.analyzeOrTimeout
 import org.vorpal.research.kex.asm.analysis.util.checkAsync
-<<<<<<< HEAD
 import org.vorpal.research.kex.config.kexConfig
-=======
 import org.vorpal.research.kex.compile.CompilationException
 import org.vorpal.research.kex.compile.CompilerHelper
->>>>>>> 2631e878
 import org.vorpal.research.kex.descriptor.Descriptor
 import org.vorpal.research.kex.ktype.KexPointer
 import org.vorpal.research.kex.ktype.KexRtManager.rtMapped
@@ -85,6 +82,8 @@
 import org.vorpal.research.kthelper.assert.unreachable
 import org.vorpal.research.kthelper.logging.log
 import java.util.concurrent.atomic.AtomicInteger
+import kotlin.time.Duration.Companion.seconds
+import kotlin.time.ExperimentalTime
 
 data class SymbolicStackTraceElement(
     val method: Method,
@@ -120,41 +119,10 @@
     val values: ValueFactory
         get() = ctx.values
 
-<<<<<<< HEAD
-    private val pathSelector: SymbolicPathSelector = DequePathSelector()
-    private val callResolver: SymbolicCallResolver = DefaultCallResolver(ctx) { this.mkValue(it) }
-    private val invokeDynamicResolver: SymbolicInvokeDynamicResolver = DefaultCallResolver(ctx) { this.mkValue(it) }
-    private var currentState: TraverserState? = null
-    private var testIndex = AtomicInteger(0)
-
-    private val nullptrClass = cm["java/lang/NullPointerException"]
-    private val arrayIndexOOBClass = cm["java/lang/ArrayIndexOutOfBoundsException"]
-    private val negativeArrayClass = cm["java/lang/NegativeArraySizeException"]
-    private val classCastClass = cm["java/lang/ClassCastException"]
-
-    companion object {
-        @ExperimentalTime
-        @DelicateCoroutinesApi
-        fun run(context: ExecutionContext, targets: Set<Method>) {
-            val executors = kexConfig.getIntValue("symbolic", "numberOfExecutors", 8)
-            val timeLimit = kexConfig.getIntValue("symbolic", "timeLimit", 100)
-
-            val actualNumberOfExecutors = maxOf(1, minOf(executors, targets.size))
-            val coroutineContext = newFixedThreadPoolContext(actualNumberOfExecutors, "symbolic-dispatcher")
-            runBlocking(coroutineContext) {
-                withTimeoutOrNull(timeLimit.seconds) {
-                    targets.map {
-                        async { SymbolicTraverser(context, it).analyze() }
-                    }.awaitAll()
-                }
-            }
-        }
-    }
-=======
     abstract val pathSelector: SymbolicPathSelector
     abstract val callResolver: SymbolicCallResolver
     abstract val invokeDynamicResolver: SymbolicInvokeDynamicResolver
->>>>>>> 2631e878
+
 
     protected var currentState: TraverserState? = null
     protected var testIndex = AtomicInteger(0)
@@ -1090,9 +1058,7 @@
         )
         generator.generate(parameters)
         val testFile = generator.emit()
-<<<<<<< HEAD
         log.debug("Emitted test file $testFile")
-=======
         return try {
             compilerHelper.compileFile(testFile)
             true
@@ -1100,7 +1066,6 @@
             log.error("Failed to compile test file $testFile")
             false
         }
->>>>>>> 2631e878
     }
 
     protected open suspend fun check(method: Method, state: SymbolicState): Parameters<Descriptor>? =
