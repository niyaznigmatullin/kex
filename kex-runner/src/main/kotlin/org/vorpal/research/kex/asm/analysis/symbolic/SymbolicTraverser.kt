--- conflicted
+++ resolved
@@ -734,12 +734,8 @@
         return result
     }
 
-<<<<<<< HEAD
-    protected open suspend fun traverseJumpInst(inst: JumpInst) = acquireState { traverserState ->
-        if (traverserState.blockPath.size > 50) return
-=======
     protected open suspend fun traverseJumpInst(traverserState: TraverserState, inst: JumpInst): TraverserState? {
->>>>>>> 8b94cd11
+        if (traverserState.blockPath.size > 50) return null
         checkReachabilityIncremental(
             traverserState,
             ConditionCheckQuery(
