--- conflicted
+++ resolved
@@ -151,24 +151,15 @@
             boundCheckedTerms = persistentSetOf(),
             typeCheckedTerms = initialTypeCheckedTerms
         )
+        log.debug("Running method $rootMethod: ${rootMethod.body}")
         withContext(currentCoroutineContext()) {
             pathSelector += initialState to rootMethod.body.entry
 
-<<<<<<< HEAD
-        log.debug("Running method $rootMethod: ${rootMethod.body}")
-
-        while (pathSelector.hasNext()) {
-            val (currentState, currentBlock) = pathSelector.next()
-            this@MethodAbstractlyInvocator.currentState = currentState
-            traverseBlock(currentBlock)
-            yield()
-=======
             while (pathSelector.hasNext()) {
                 val (currentState, currentBlock) = pathSelector.next()
                 traverseBlock(currentState, currentBlock)
                 yield()
             }
->>>>>>> 8b94cd11
         }
     }
 
@@ -248,12 +239,8 @@
         val stackTrace = traverserState.stackTrace
         val stackTraceElement = stackTrace.lastOrNull()
         val receiver = stackTraceElement?.instruction
-<<<<<<< HEAD
-        if (receiver == null) {
-=======
         return if (receiver == null) {
 //            println("Return Instruction for method: $rootMethod")
->>>>>>> 8b94cd11
             val result = check(rootMethod, traverserState.symbolicState)
             if (result != null) {
                 val returnTerm = when {
@@ -484,13 +471,13 @@
         return allDescriptors
     }
 
-    override suspend fun traverseNewInst(inst: NewInst) = acquireState { traverserState ->
+    override suspend fun traverseNewInst(traverserState: TraverserState, inst: NewInst): TraverserState? {
         val resultTerm = generate(inst.type.symbolicType)
         val clauses = buildList {
             add(state { resultTerm.new() })
             addDefaultFields(resultTerm, this)
         }.map { StateClause(inst, it) }
-        currentState = traverserState.copy(
+        return traverserState.copy(
             symbolicState = traverserState.symbolicState + ClauseListImpl(clauses),
             typeInfo = traverserState.typeInfo.put(resultTerm, inst.type.rtMapped),
             valueMap = traverserState.valueMap.put(inst, resultTerm),
