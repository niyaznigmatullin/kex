--- conflicted
+++ resolved
@@ -32,13 +32,6 @@
         ExecutorMasterController.use {
             it.start(context)
 
-<<<<<<< HEAD
-            executePipeline(context.cm, Package.defaultPackage) {
-                +SystemExitTransformer(context.cm)
-            }
-
-=======
->>>>>>> b158e75e
             for (setOfTargets in batchedTargets) {
                 InstructionConcolicChecker.run(context, setOfTargets)
             }
