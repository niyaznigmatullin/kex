--- conflicted
+++ resolved
@@ -49,10 +49,6 @@
         klass = builder.run { klass(packageName, klassName) }
     }
 
-<<<<<<< HEAD
-    override fun printCallStack(callStack: CallStack, method: String) {
-        printedStacks.clear()
-=======
     private fun buildCallStack(
         method: org.jetbrains.research.kfg.ir.Method, callStacks: Parameters<CallStack>
     ): CallStack = when {
@@ -74,7 +70,6 @@
         actualTypes.clear()
         printedStacks.clear()
         val callStack = buildCallStack(method, callStacks)
->>>>>>> b0dceb7b
         with(builder) {
             with(klass) {
                 current = method(testName) {
