package org.jetbrains.research.kex.reanimator.codegen.javagen

import org.jetbrains.research.kex.asm.util.Visibility


class JavaBuilder(val pkg: String = "") {
    companion object {
        private fun offset(level: Int) = "    ".repeat(level)

        private val Int.asOffset get() = offset(this)
    }

    private val imports = mutableSetOf<String>()
    private val instances = mutableListOf<JavaCode>()

    override fun toString(): String = buildString {
        if (pkg.isNotBlank()) {
            appendLine("package $pkg;")
            appendLine()
        }
        imports.forEach {
            appendLine("import $it;")
        }
        appendLine()

        instances.forEach {
            appendLine(it.print(0))
            appendLine()
        }
    }

    interface Type
    data class StringType(val name: String) : Type {
        override fun toString() = name
    }

    val void = StringType("void")

    interface JavaCode {
        fun print(level: Int): String
    }

    interface JavaStatement : JavaCode
    private object EmptyStatement : JavaStatement {
        override fun print(level: Int) = ""
    }

    data class StringStatement(val statement: String) : JavaStatement {
        override fun toString() = statement
        override fun print(level: Int): String = "${level.asOffset}$statement;"
    }

    interface ConditionalStatement : JavaStatement
    data class StringConditionStatement(val statement: String) : ConditionalStatement {
        override fun toString() = statement
        override fun print(level: Int): String = statement
    }

    interface ControlStatement : JavaStatement {
        val subStatements: MutableList<JavaStatement>

        fun isEmpty() = subStatements.isEmpty()
        fun isNotEmpty() = !isEmpty()

        operator fun String.unaryPlus() {
            subStatements += StringStatement(this)
        }

        fun aDo(body: DoWhileStatement.() -> Unit): DoWhileStatement {
            val doStatement = DoWhileStatement()
            doStatement.body()
            subStatements += doStatement
            return doStatement
        }

        fun aTry(body: TryCatchStatement.() -> Unit): TryCatchStatement {
            val tryStatement = TryCatchStatement()
            tryStatement.body()
            subStatements += tryStatement
            return tryStatement
        }

        fun anIf(condition: String, body: IfElseStatement.() -> Unit) = anIf(StringConditionStatement(condition), body)

        fun anIf(condition: ConditionalStatement, body: IfElseStatement.() -> Unit): IfElseStatement {
            val ifStatement = IfElseStatement(condition = condition)
            ifStatement.body()
            subStatements += ifStatement
            return ifStatement
        }
    }

    interface ElseBlock : ControlStatement

    data class ElseStatement(
        override val subStatements: MutableList<JavaStatement> = mutableListOf(),
    ) : ElseBlock {
        override fun print(level: Int) = buildString {
            appendLine("${level.asOffset}else {")
            subStatements.forEach {
                appendLine(it.print(level + 1))
            }
            append("${level.asOffset}}")
        }
    }

    data class ElseIfStatement(
        override val subStatements: MutableList<JavaStatement> = mutableListOf(),
        var condition: ConditionalStatement = StringConditionStatement(""),
    ) : ElseBlock {
        override fun print(level: Int) = buildString {
            appendLine("${level.asOffset}else if (${condition.print(0)}) {")
            subStatements.forEach {
                appendLine(it.print(level + 1))
            }
            append("${level.asOffset}}")
        }
    }

    data class IfElseStatement(
        override val subStatements: MutableList<JavaStatement> = mutableListOf(),
        var condition: ConditionalStatement = StringConditionStatement(""),
        val elseBlocks: MutableList<ElseBlock> = mutableListOf()
    ) : ControlStatement {
        override fun print(level: Int) = buildString {
            appendLine("${level.asOffset}if (${condition.print(0)}) {")
            subStatements.forEach {
                appendLine(it.print(level + 1))
            }
            appendLine("${level.asOffset}}")
            elseBlocks.forEach {
                appendLine(it.print(level))
            }
        }

        fun anElse(body: ElseStatement.() -> Unit): IfElseStatement {
            val elseBlock = ElseStatement()
            elseBlock.body()
            elseBlocks += elseBlock
            return this
        }

        fun ifElse(condition: ConditionalStatement, body: ElseIfStatement.() -> Unit): IfElseStatement {
            val elseBlock = ElseIfStatement(condition = condition)
            elseBlock.body()
            elseBlocks += elseBlock
            return this
        }

        fun ifElse(condition: String, body: ElseIfStatement.() -> Unit) = ifElse(StringConditionStatement(condition), body)
    }

    data class DoWhileStatement(
        override val subStatements: MutableList<JavaStatement> = mutableListOf(),
        var condition: ConditionalStatement = StringConditionStatement("")
    ) : ControlStatement {
        override fun print(level: Int) = buildString {
            appendLine("${level.asOffset}do {")
            subStatements.forEach {
                appendLine(it.print(level + 1))
            }
            appendLine("${level.asOffset}} while (${condition.print(0)});")
        }

        fun aWhile(condition: ConditionalStatement) {
            this.condition = condition
        }

        fun aWhile(condition: String) {
            this.condition = StringConditionStatement(condition)
        }
    }

    data class CatchStatement(
        val exceptions: MutableList<Type> = mutableListOf(),
        override val subStatements: MutableList<JavaStatement> = mutableListOf()
    ) : ControlStatement {
        override fun print(level: Int) = buildString {
            appendLine("${level.asOffset}catch (${exceptions.joinToString("|")} e) {")
            subStatements.forEach {
                appendLine(it.print(level + 1))
            }
            append("${level.asOffset}}")
        }
    }

    data class FinallyStatement(
        override val subStatements: MutableList<JavaStatement> = mutableListOf()
    ) : ControlStatement {
        override fun print(level: Int) = buildString {
            appendLine("${level.asOffset}finally {")
            subStatements.forEach {
                appendLine(it.print(level + 1))
            }
            append("${level.asOffset}}")
        }
    }

    data class TryCatchStatement(
        override val subStatements: MutableList<JavaStatement> = mutableListOf(),
        val catchBlocks: MutableList<CatchStatement> = mutableListOf(),
        val finallyBlock: FinallyStatement = FinallyStatement()
    ) : ControlStatement {

        override fun print(level: Int) = buildString {
            appendLine("${level.asOffset} try {")
            subStatements.forEach {
                appendLine(it.print(level + 1))
            }
            appendLine("${level.asOffset}}")
            catchBlocks.forEach {
                appendLine(it.print(level))
            }
            if (finallyBlock.isNotEmpty()) appendLine(finallyBlock.print(level))
        }

        fun catch(body: CatchStatement.() -> Unit): TryCatchStatement {
            val catch = CatchStatement()
            catch.body()
            catchBlocks += catch
            return this
        }

        fun finally(body: FinallyStatement.() -> Unit): TryCatchStatement {
            finallyBlock.body()
            return this
        }

    }

    open class JavaFunction(val name: String, val typeArgs: List<Type> = listOf()) : ControlStatement {
        lateinit var returnType: Type
        var visibility = Visibility.PUBLIC
        val modifiers = mutableListOf<String>()
        val arguments = mutableListOf<JavaArgument>()
<<<<<<< HEAD
        val statements = mutableListOf<JavaStatement>()
        val annotations = mutableListOf<String>()
        val exceptions = mutableListOf<String>()

        open val signature
            get() = "public ${if (typeArgs.isNotEmpty()) typeArgs.joinToString(", ", prefix = "<", postfix = ">") else ""} " +
                    "$returnType $name(${arguments.joinToString(", ")})"
=======
        override val subStatements = mutableListOf<JavaStatement>()
        val annotations = mutableListOf<String>()
        val exceptions = mutableListOf<String>()

        open val signature: String
            get() = buildString {
                append(visibility)
                if (modifiers.isNotEmpty()) append(modifiers.joinToString(" ", prefix = " "))
                if (typeArgs.isNotEmpty()) append(typeArgs.joinToString(", ", prefix = " <", postfix = ">"))
                append(" $returnType $name(${arguments.joinToString(", ")})")
            }
>>>>>>> b0dceb7b

        data class JavaArgument(val name: String, val type: Type) {
            override fun toString() = "$type $name"
        }

        fun statement(statement: String) {
            subStatements += StringStatement(statement)
        }

        fun body(body: String) {
            subStatements.addAll(body.split("\n").map { StringStatement(it) })
        }

        override fun toString() = print(0)

        override fun print(level: Int): String = buildString {
            for (anno in annotations) {
                appendLine("${level.asOffset}@$anno")
            }
            append("${level.asOffset}$signature")
            if (exceptions.isNotEmpty()) {
                append(exceptions.joinToString(separator = ", ", prefix = " throws "))
            }
            appendLine(" {")
            val innerLevel = level + 1
            for (statement in subStatements) {
                appendLine(statement.print(innerLevel))
            }
            appendLine("${level.asOffset}}")
        }
    }

    class JavaConstructor(val klass: JavaClass) : JavaFunction(klass.name) {
        override val signature: String
            get() = "$visibility ${klass.name}(${arguments.joinToString(", ")})"
    }

    class JavaStaticInitializer : JavaFunction("static") {
        override val signature: String
            get() = "<clinit>"

        override fun print(level: Int): String = buildString {
            appendLine("${level.asOffset}static {")
            val innerLevel = level + 1
            for (statement in subStatements) {
                appendLine(statement.print(innerLevel))
            }
            appendLine("${level.asOffset}}")
        }
    }

    class JavaMethod(val klass: JavaClass, name: String, typeArgs: List<Type> = listOf()) : JavaFunction(name, typeArgs)

    data class JavaClass(val pkg: String, val name: String) : JavaCode {
        val fields = mutableListOf<JavaField>()
        val constructors = mutableListOf<JavaConstructor>()
        val staticInits = mutableListOf<JavaStaticInitializer>()
        val methods = mutableListOf<JavaMethod>()

        data class JavaField(
            val name: String,
            val type: Type,
            var visibility: Visibility = Visibility.PACKAGE,
            var initializer: String? = null,
        ) {
            val modifiers = mutableListOf<String>()

            override fun toString() = buildString {
                append(visibility)
                if (modifiers.isNotEmpty()) append(modifiers.joinToString(" ", prefix = " "))
                append(" $type $name${initializer?.let { " = $it" } ?: ""};")
            }
        }

        fun field(name: String, type: Type): JavaField = JavaField(name, type).also { fields += it }

        fun field(name: String, type: Type, body: JavaField.() -> Unit) = JavaField(name, type).also {
            it.body()
            fields += it
        }

        fun constructor(body: JavaFunction.() -> Unit) {
            val funBuilder = JavaConstructor(this)
            funBuilder.body()
            constructors += funBuilder
        }

        fun static(body: JavaFunction.() -> Unit): JavaFunction {
            val funBuilder = JavaStaticInitializer()
            funBuilder.body()
            staticInits += funBuilder
            return funBuilder
        }


        fun method(name: String, body: JavaFunction.() -> Unit): JavaFunction {
            val funBuilder = JavaMethod(this, name)
            funBuilder.body()
            methods += funBuilder
            return funBuilder
        }

        fun method(name: String, typeArgs: List<Type>, body: JavaFunction.() -> Unit): JavaFunction {
            val funBuilder = JavaMethod(this, name, typeArgs)
            funBuilder.body()
            methods += funBuilder
            return funBuilder
        }

        fun constructor(typeArgs: List<Type>, body: JavaFunction.() -> Unit) {
            val funBuilder = JavaMethod(this, name, typeArgs)
            funBuilder.body()
            methods += funBuilder
        }

        fun constructor(typeArgs: List<Type>, body: JavaFunction.() -> Unit) {
            val funBuilder = JavaMethod(this, name, typeArgs)
            funBuilder.body()
            methods += funBuilder
        }

        override fun print(level: Int): String = buildString {
            appendLine("${level.asOffset}public class $name {")
            fields.forEach { appendLine("${(level + 1).asOffset}$it") }
            appendLine()
            staticInits.forEach {
                appendLine(it.print(level + 1))
            }
            constructors.forEach {
                appendLine(it.print(level + 1))
            }
            methods.forEach {
                appendLine(it.print(level + 1))
            }
            appendLine("};")
        }
    }

    fun import(name: String) {
        imports += name
    }

    fun type(name: String): Type = StringType(name)

    fun klass(pkg: String, name: String): JavaClass {
        val newKlass = JavaClass(pkg, name)
        instances += newKlass
        return newKlass
    }

    fun klass(pkg: String, name: String, body: JavaClass.() -> Unit) {
        val newKlass = JavaClass(pkg, name)
        newKlass.body()
        instances += newKlass
    }

    fun arg(name: String, type: Type) = JavaFunction.JavaArgument(name, type)
}<|MERGE_RESOLUTION|>--- conflicted
+++ resolved
@@ -233,15 +233,6 @@
         var visibility = Visibility.PUBLIC
         val modifiers = mutableListOf<String>()
         val arguments = mutableListOf<JavaArgument>()
-<<<<<<< HEAD
-        val statements = mutableListOf<JavaStatement>()
-        val annotations = mutableListOf<String>()
-        val exceptions = mutableListOf<String>()
-
-        open val signature
-            get() = "public ${if (typeArgs.isNotEmpty()) typeArgs.joinToString(", ", prefix = "<", postfix = ">") else ""} " +
-                    "$returnType $name(${arguments.joinToString(", ")})"
-=======
         override val subStatements = mutableListOf<JavaStatement>()
         val annotations = mutableListOf<String>()
         val exceptions = mutableListOf<String>()
@@ -253,7 +244,6 @@
                 if (typeArgs.isNotEmpty()) append(typeArgs.joinToString(", ", prefix = " <", postfix = ">"))
                 append(" $returnType $name(${arguments.joinToString(", ")})")
             }
->>>>>>> b0dceb7b
 
         data class JavaArgument(val name: String, val type: Type) {
             override fun toString() = "$type $name"
@@ -369,12 +359,6 @@
             methods += funBuilder
         }
 
-        fun constructor(typeArgs: List<Type>, body: JavaFunction.() -> Unit) {
-            val funBuilder = JavaMethod(this, name, typeArgs)
-            funBuilder.body()
-            methods += funBuilder
-        }
-
         override fun print(level: Int): String = buildString {
             appendLine("${level.asOffset}public class $name {")
             fields.forEach { appendLine("${(level + 1).asOffset}$it") }
