--- conflicted
+++ resolved
@@ -1,11 +1,11 @@
 package org.jetbrains.research.kex.generator
 
-import com.abdullin.kthelper.assert.unreachable
+import com.abdullin.kthelper.collection.queueOf
 import com.abdullin.kthelper.logging.log
+import com.abdullin.kthelper.tryOrNull
 import org.jetbrains.research.kex.ExecutionContext
 import org.jetbrains.research.kex.annotations.AnnotationManager
 import org.jetbrains.research.kex.asm.state.PredicateStateAnalysis
-import org.jetbrains.research.kex.collections.queueOf
 import org.jetbrains.research.kex.config.kexConfig
 import org.jetbrains.research.kex.ktype.KexType
 import org.jetbrains.research.kex.ktype.kexType
@@ -16,12 +16,7 @@
 import org.jetbrains.research.kex.state.term.Term
 import org.jetbrains.research.kex.state.term.term
 import org.jetbrains.research.kex.state.transformer.*
-<<<<<<< HEAD
-import org.jetbrains.research.kex.util.log
-import org.jetbrains.research.kex.util.tryOrNull
 import org.jetbrains.research.kfg.ir.Class
-=======
->>>>>>> 2ac666a7
 import org.jetbrains.research.kfg.ir.Method
 import org.jetbrains.research.kfg.ir.Node
 import org.jetbrains.research.kfg.type.ArrayType
@@ -256,7 +251,7 @@
         get() = when {
             this.klass.isInstantiable -> this
             else -> copy(klass = context.cm.concreteClasses.filter {
-                klass.isAncestor(it) && it.isInstantiable && visibilityLevel <= it.visibility
+                klass.isAncestorOf(it) && it.isInstantiable && visibilityLevel <= it.visibility
             }.random())
         }
 
