--- conflicted
+++ resolved
@@ -17,64 +17,10 @@
 import org.jetbrains.research.kfg.ir.Method
 import java.lang.reflect.Type
 
-<<<<<<< HEAD
-// remove all choices in a given PS
-// needed to get entry condition of a given PS
-private object ChoiceSimplifier : Transformer<ChoiceSimplifier> {
-    override fun transformChoice(ps: ChoiceState): PredicateState {
-        return emptyState()
-    }
-}
-
-private fun mergeTypes(lhv: Type, rhv: Type, loader: ClassLoader): Type {
-    @Suppress("NAME_SHADOWING")
-    val lhv = lhv as? Class<*> ?: unreachable { log.error("Don't consider merging other types yet") }
-    return when (rhv) {
-        is Class<*> -> when {
-            lhv.isAssignableFrom(rhv) -> rhv
-            rhv.isAssignableFrom(lhv) -> lhv
-            else -> findSubtypesOf(loader, lhv, rhv).firstOrNull()
-                    ?: unreachable { log.error("Cannot decide on argument type: $rhv or $lhv") }
-        }
-        is ParameterizedType -> {
-            val rawType = rhv.rawType as Class<*>
-            // todo: find a way to create a new parameterized type with new raw type
-            @Suppress("UNUSED_VARIABLE") val actualType = mergeTypes(lhv, rawType, loader) as Class<*>
-            rhv
-        }
-        is TypeVariable<*> -> {
-            val bounds = rhv.bounds
-            when {
-                bounds == null -> lhv
-                bounds.isEmpty() -> lhv
-                else -> {
-                    require(bounds.size == 1)
-                    mergeTypes(lhv, bounds.first(), loader)
-                }
-            }
-        }
-        else -> {
-            log.warn("Merging unexpected types $lhv and $rhv")
-            rhv
-        }
-    }
-}
-
-class ModelExecutor(val method: Method,
-                    val type: TypeFactory,
-                    model: SMTModel,
-                    loader: ClassLoader,
-                    randomizer: Randomizer) : Transformer<ModelExecutor> {
-    private val reanimator = ObjectReanimator(method, model, loader, randomizer)
-    private val memory = hashMapOf<Term, Any?>()
-    private var thisTerm: Term? = null
-    private val argTerms = sortedMapOf<Int, Term>()
-=======
 class ModelExecutor(override val method: Method,
                     override val ctx: ExecutionContext,
                     override val model: SMTModel) : AbstractGenerator<Any?> {
     override val reanimator: Reanimator<Any?> = ObjectReanimator(method, model, ctx)
->>>>>>> 2bf7097d
 
     override var typeInfos = TypeInfoMap()
     override val memory = hashMapOf<Term, Any?>()
@@ -82,40 +28,10 @@
     override var thisTerm: Term? = null
     override val argTerms = sortedMapOf<Int, Term>()
 
-<<<<<<< HEAD
-    override fun apply(ps: PredicateState): PredicateState {
-        val (tempThis, tempArgs) = collectArguments(ps)
-        val argTypeInfo = collectTypeInfos(reanimator.model, type, ps)
-        if (argTypeInfo.isNotEmpty())
-            log.debug("Collected type info:\n${argTypeInfo.toList().joinToString("\n")}")
-        thisTerm = when {
-            !method.isStatic && tempThis == null -> term { `this`(KexClass(method.`class`.fullname)) }
-            else -> tempThis
-        }
-        argTerms.putAll(tempArgs)
-        for ((index, type) in method.argTypes.withIndex()) {
-            argTerms.getOrPut(index) { term { arg(type.kexType, index) } }
-        }
-        thisTerm?.let { memory[it] = reanimator.reanimateTerm(it, javaClass) }
-        argTerms.values.zip(javaMethod.genericParameterTypes).forEach { (term, type) ->
-            // TODO: need to think about more clever type info merging
-            val castedType = when (term) {
-                in argTypeInfo -> reanimator.loader.loadClass(argTypeInfo.getValue(term).getKfgType(method.cm.type))
-                else -> null
-            }
-            val actualType = when (castedType) {
-                null -> type
-                else -> mergeTypes(castedType, type, reanimator.loader)
-            }
-            memory[term] = reanimator.reanimateTerm(term, actualType)
-        }
-        return super.apply(ps)
-=======
     override val javaClass = loader.loadClass(type.getRefType(method.`class`))
     override val javaMethod = when {
         method.isConstructor -> javaClass.getConstructor(method, loader)
         else -> javaClass.getMethod(method, loader)
->>>>>>> 2bf7097d
     }
 
     override fun generateThis() = thisTerm?.let {
