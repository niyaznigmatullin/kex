package org.jetbrains.research.kex.state.transformer

import org.jetbrains.research.kex.ktype.*
import org.jetbrains.research.kex.smt.SMTModel
import org.jetbrains.research.kex.state.BasicState
import org.jetbrains.research.kex.state.ChoiceState
import org.jetbrains.research.kex.state.PredicateState
import org.jetbrains.research.kex.state.emptyState
import org.jetbrains.research.kex.state.predicate.EqualityPredicate
import org.jetbrains.research.kex.state.predicate.InequalityPredicate
import org.jetbrains.research.kex.state.predicate.Predicate
import org.jetbrains.research.kex.state.predicate.path
import org.jetbrains.research.kex.state.term.CastTerm
import org.jetbrains.research.kex.state.term.InstanceOfTerm
import org.jetbrains.research.kex.state.term.NullTerm
import org.jetbrains.research.kex.state.term.Term
import org.jetbrains.research.kex.util.log
import org.jetbrains.research.kfg.type.TypeFactory

<<<<<<< HEAD
class TypeInfoCollector(val model: SMTModel, val tf: TypeFactory) : Transformer<TypeInfoCollector> {
    private val typeInfos = mutableMapOf<Term, MutableMap<KexType, PredicateState>>()
    private val cfgt = CFGTracker()

    val infos: Map<Term, KexType>
        get() = typeInfos.map { (term, map) ->
            val types = map.filter { checkPath(model, it.value) }.keys
            val reducedTypes = run {
                val result = mutableSetOf<KexType>()
                val klasses = types.map { (it as KexClass).getKfgClass(tf) }.toSet()
                for (klass in klasses) {
                    if (klasses.any { it != klass && klass.isAncestor(it) }) continue
                    else result += tf.getRefType(klass).kexType
                }
                result
            }
            if (reducedTypes.size > 1)
                log.warn("A lot of type information about $term: $reducedTypes")
            val type = reducedTypes.firstOrNull()
            when {
                type != null -> term to type
                else -> null
            }
        }.filterNotNull().toMap()
=======
enum class Nullability {
    UNKNOWN, NULLABLE, NON_NULLABLE
}

sealed class TypeInfo

data class NullabilityInfo(val nullability: Nullability) : TypeInfo()
data class CastTypeInfo(val type: KexType) : TypeInfo()

class TypeInfoMap(val inner: Map<Term, Set<TypeInfo>> = hashMapOf()) : Map<Term, Set<TypeInfo>> by inner {
    inline fun <reified T : TypeInfo> getInfo(term: Term): T? = inner[term]?.mapNotNull { it as? T }?.also {
        require(it.size <= 1) { log.warn("A lot of type information ${T::class.qualifiedName} about $term: $it") }
    }?.firstOrNull()
}

class TypeInfoCollector(val model: SMTModel) : Transformer<TypeInfoCollector> {
    private val typeInfos = mutableMapOf<Term, MutableMap<TypeInfo, PredicateState>>()
    private val cfgt = CFGTracker()

    val infos: TypeInfoMap
        get() = TypeInfoMap(
                typeInfos.map { (term, map) ->
                    val types = map.filter { checkPath(model, it.value) }.keys
                    if (types.isEmpty()) null
                    else term to types
                }.filterNotNull().toMap()
        )
>>>>>>> 2bf7097d

    private infix fun PredicateState.or(preds: Set<Predicate>): PredicateState {
        return ChoiceState(listOf(this, BasicState(preds.toList()))).simplify()
    }

    override fun apply(ps: PredicateState): PredicateState {
        cfgt.apply(ps)
        return super.apply(ps)
    }

    override fun transformEquality(predicate: EqualityPredicate): Predicate {
        when (val rhv = predicate.rhv) {
            is InstanceOfTerm -> {
                val checkedType = CastTypeInfo(rhv.checkedType)
                val operand = rhv.operand
                val condition = cfgt.getDominatingPaths(predicate)
                val fullPath = condition + path { predicate.lhv equality true }

                val typeInfo = typeInfos.getOrPut(operand, ::mutableMapOf)
                val existingCond = typeInfo.getOrDefault(checkedType, emptyState())
                typeInfo[checkedType] = existingCond or fullPath
            }
            is CastTerm -> {
                val newType = CastTypeInfo(rhv.type)
                val operand = rhv.operand
                val condition = cfgt.getDominatingPaths(predicate)
                val stub = when {
                    condition.isEmpty() -> setOf(path { const(true) equality true })
                    else -> condition
                }

                // we can't do anything with primary type casts
                if (newType.type is KexIntegral || newType.type is KexReal) return predicate

                val typeInfo = typeInfos.getOrPut(operand, ::mutableMapOf)
                val existingCond = typeInfo.getOrDefault(newType, emptyState())
                typeInfo[newType] = existingCond or stub
            }
        }
        return super.transformEquality(predicate)
    }

    override fun transformInequality(predicate: InequalityPredicate): Predicate {
        when (predicate.rhv) {
            is NullTerm -> {
                val nullability = NullabilityInfo(Nullability.NON_NULLABLE)
                val condition = cfgt.getDominatingPaths(predicate)
                val lhv = predicate.lhv

                val typeInfo = typeInfos.getOrPut(lhv, ::mutableMapOf)
                val existingCond = typeInfo.getOrDefault(nullability, emptyState())
                typeInfo[nullability] = existingCond or condition
            }
        }
        return super.transformInequality(predicate)
    }
}

<<<<<<< HEAD
fun collectTypeInfos(model: SMTModel, tf: TypeFactory, ps: PredicateState): Map<Term, KexType> {
    val tic = TypeInfoCollector(model, tf)
=======
fun collectTypeInfos(model: SMTModel, ps: PredicateState): TypeInfoMap {
    val tic = TypeInfoCollector(model)
>>>>>>> 2bf7097d
    tic.apply(ps)
    return tic.infos
}<|MERGE_RESOLUTION|>--- conflicted
+++ resolved
@@ -17,32 +17,6 @@
 import org.jetbrains.research.kex.util.log
 import org.jetbrains.research.kfg.type.TypeFactory
 
-<<<<<<< HEAD
-class TypeInfoCollector(val model: SMTModel, val tf: TypeFactory) : Transformer<TypeInfoCollector> {
-    private val typeInfos = mutableMapOf<Term, MutableMap<KexType, PredicateState>>()
-    private val cfgt = CFGTracker()
-
-    val infos: Map<Term, KexType>
-        get() = typeInfos.map { (term, map) ->
-            val types = map.filter { checkPath(model, it.value) }.keys
-            val reducedTypes = run {
-                val result = mutableSetOf<KexType>()
-                val klasses = types.map { (it as KexClass).getKfgClass(tf) }.toSet()
-                for (klass in klasses) {
-                    if (klasses.any { it != klass && klass.isAncestor(it) }) continue
-                    else result += tf.getRefType(klass).kexType
-                }
-                result
-            }
-            if (reducedTypes.size > 1)
-                log.warn("A lot of type information about $term: $reducedTypes")
-            val type = reducedTypes.firstOrNull()
-            when {
-                type != null -> term to type
-                else -> null
-            }
-        }.filterNotNull().toMap()
-=======
 enum class Nullability {
     UNKNOWN, NULLABLE, NON_NULLABLE
 }
@@ -58,7 +32,7 @@
     }?.firstOrNull()
 }
 
-class TypeInfoCollector(val model: SMTModel) : Transformer<TypeInfoCollector> {
+class TypeInfoCollector(val model: SMTModel, val tf: TypeFactory) : Transformer<TypeInfoCollector> {
     private val typeInfos = mutableMapOf<Term, MutableMap<TypeInfo, PredicateState>>()
     private val cfgt = CFGTracker()
 
@@ -66,11 +40,21 @@
         get() = TypeInfoMap(
                 typeInfos.map { (term, map) ->
                     val types = map.filter { checkPath(model, it.value) }.keys
-                    if (types.isEmpty()) null
+                    val reducedTypes = run {
+                        val nullabilityInfo = types.filterIsInstance<NullabilityInfo>()
+                        val castInfo = types.filterIsInstance<CastTypeInfo>()
+                        val reducedCastInfo = mutableSetOf<CastTypeInfo>()
+                        val klasses = castInfo.map { (it.type as KexClass).getKfgClass(tf) }.toSet()
+                        for (klass in klasses) {
+                            if (klasses.any { it != klass && klass.isAncestor(it) }) continue
+                            else reducedCastInfo += CastTypeInfo(tf.getRefType(klass).kexType)
+                        }
+                        (nullabilityInfo + reducedCastInfo).toSet()
+                    }
+                    if (reducedTypes.isEmpty()) null
                     else term to types
                 }.filterNotNull().toMap()
         )
->>>>>>> 2bf7097d
 
     private infix fun PredicateState.or(preds: Set<Predicate>): PredicateState {
         return ChoiceState(listOf(this, BasicState(preds.toList()))).simplify()
@@ -129,13 +113,8 @@
     }
 }
 
-<<<<<<< HEAD
-fun collectTypeInfos(model: SMTModel, tf: TypeFactory, ps: PredicateState): Map<Term, KexType> {
+fun collectTypeInfos(model: SMTModel, tf: TypeFactory, ps: PredicateState): TypeInfoMap {
     val tic = TypeInfoCollector(model, tf)
-=======
-fun collectTypeInfos(model: SMTModel, ps: PredicateState): TypeInfoMap {
-    val tic = TypeInfoCollector(model)
->>>>>>> 2bf7097d
     tic.apply(ps)
     return tic.infos
 }