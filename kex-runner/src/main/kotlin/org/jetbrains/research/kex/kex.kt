package org.jetbrains.research.kex

import kotlinx.serialization.ExperimentalSerializationApi
import kotlinx.serialization.InternalSerializationApi
<<<<<<< HEAD
=======
import org.jetbrains.research.kex.asm.analysis.concolic.ConcolicChecker
import org.jetbrains.research.kex.asm.analysis.defect.CallCiteChecker
>>>>>>> 5eb1b1e7
import org.jetbrains.research.kex.asm.analysis.defect.DefectChecker
import org.jetbrains.research.kex.asm.analysis.defect.DefectManager
import org.jetbrains.research.kex.asm.analysis.testgen.DescriptorChecker
import org.jetbrains.research.kex.asm.analysis.testgen.Failure
import org.jetbrains.research.kex.asm.analysis.testgen.MethodChecker
import org.jetbrains.research.kex.asm.analysis.testgen.RandomChecker
import org.jetbrains.research.kex.asm.manager.CoverageCounter
import org.jetbrains.research.kex.asm.state.PredicateStateAnalysis
import org.jetbrains.research.kex.asm.transform.*
import org.jetbrains.research.kex.asm.util.ClassWriter
import org.jetbrains.research.kex.asm.util.Visibility
import org.jetbrains.research.kex.config.CmdConfig
import org.jetbrains.research.kex.config.FileConfig
import org.jetbrains.research.kex.config.RuntimeConfig
import org.jetbrains.research.kex.config.kexConfig
import org.jetbrains.research.kex.random.easyrandom.EasyRandomDriver
import org.jetbrains.research.kex.reanimator.RandomObjectReanimator
import org.jetbrains.research.kex.reanimator.collector.ExternalCtorCollector
import org.jetbrains.research.kex.reanimator.collector.MethodFieldAccessCollector
import org.jetbrains.research.kex.reanimator.collector.SetterCollector
import org.jetbrains.research.kex.reanimator.descriptor.DescriptorStatistics
import org.jetbrains.research.kex.serialization.KexSerializer
import org.jetbrains.research.kex.smt.Checker
import org.jetbrains.research.kex.smt.Result
import org.jetbrains.research.kex.state.transformer.executeModel
import org.jetbrains.research.kex.trace.TraceManager
import org.jetbrains.research.kex.trace.`object`.ObjectTraceManager
import org.jetbrains.research.kex.util.getIntrinsics
import org.jetbrains.research.kex.util.getPathSeparator
import org.jetbrains.research.kex.util.getRuntime
import org.jetbrains.research.kfg.ClassManager
import org.jetbrains.research.kfg.KfgConfig
import org.jetbrains.research.kfg.Package
import org.jetbrains.research.kfg.analysis.LoopSimplifier
import org.jetbrains.research.kfg.container.Container
import org.jetbrains.research.kfg.container.asContainer
import org.jetbrains.research.kfg.ir.Class
import org.jetbrains.research.kfg.ir.ConcreteClass
import org.jetbrains.research.kfg.ir.Method
import org.jetbrains.research.kfg.util.Flags
import org.jetbrains.research.kfg.visitor.Pipeline
import org.jetbrains.research.kfg.visitor.executePipeline
import org.jetbrains.research.kthelper.assert.unreachable
import org.jetbrains.research.kthelper.logging.debug
import org.jetbrains.research.kthelper.logging.log
import java.io.File
import java.net.URLClassLoader
import java.nio.file.Files
import java.nio.file.Path
import java.nio.file.Paths
import java.util.*
import kotlin.system.exitProcess

class Kex(args: Array<String>) {
    private val cmd = CmdConfig(args)
    private val properties = cmd.getCmdValue("config", "kex.ini")
    private val logName = cmd.getCmdValue("log", "kex.log")
    private val classPath = System.getProperty("java.class.path")

    val containers: List<Container>
    val containerClassLoader: URLClassLoader
    val outputDir: Path

    val classManager: ClassManager
    val origManager: ClassManager

    val `package`: Package
    var klass: Class? = null
        private set
    var methods: Set<Method>? = null
        private set

    val visibilityLevel: Visibility

    enum class Mode {
        Fuzzer,
        Symbolic,
        Concolic,
        Checker,
        LibChecker,
        Reanimator,
        Debug
    }

    private sealed class AnalysisLevel {
        object PACKAGE : AnalysisLevel()
        data class CLASS(val klass: String) : AnalysisLevel()
        data class METHOD(val klass: String, val method: String) : AnalysisLevel()
    }

    init {
        kexConfig.initialize(cmd, RuntimeConfig, FileConfig(properties))
        kexConfig.initLog(logName)

        val classPaths = cmd.getCmdValue("classpath")?.split(getPathSeparator())
        val targetName = cmd.getCmdValue("target")
        require(classPaths != null, cmd::printHelp)

        val containerPaths = classPaths.map { Paths.get(it).toAbsolutePath() }
        containerClassLoader = URLClassLoader(*containerPaths.map { it.toUri().toURL() }.toTypedArray())

        val analysisLevel = when {
            targetName == null -> {
                `package` = Package.defaultPackage
                AnalysisLevel.PACKAGE
            }
            targetName.matches(Regex("[a-zA-Z0-9]+(\\.[a-zA-Z0-9]+)*\\.\\*")) -> {
                `package` = Package.parse(targetName)
                AnalysisLevel.PACKAGE
            }
            targetName.matches(Regex("[a-zA-Z0-9]+(\\.[a-zA-Z0-9]+)*\\.[a-zA-Z0-9\$_]+::[a-zA-Z0-9\$_]+")) -> {
                val (klassName, methodName) = targetName.split("::")
                `package` = Package.parse("${klassName.dropLastWhile { it != '.' }}*")
                AnalysisLevel.METHOD(klassName.replace('.', '/'), methodName)
            }
            targetName.matches(Regex("[a-zA-Z0-9]+(\\.[a-zA-Z0-9]+)*\\.[a-zA-Z0-9\$_]+")) -> {
                `package` = Package.parse("${targetName.dropLastWhile { it != '.' }}*")
                AnalysisLevel.CLASS(targetName.replace('.', '/'))
            }
            else -> {
                log.error("Could not parse target $targetName")
                cmd.printHelp()
                exitProcess(1)
            }
        }
        containers = containerPaths.map {
            it.asContainer() ?: run {
                log.error("Can't represent ${it.toAbsolutePath()} as class container")
                exitProcess(1)
            }
        }
        classManager = ClassManager(KfgConfig(flags = Flags.readAll, failOnError = false))
        origManager = ClassManager(KfgConfig(flags = Flags.readAll, failOnError = false))
        val analysisJars = listOfNotNull(*containers.toTypedArray(), getRuntime(), getIntrinsics())
        classManager.initialize(*analysisJars.toTypedArray())
        origManager.initialize(*analysisJars.toTypedArray())

        log.debug("Running with class path:\n${containers.joinToString("\n") { it.name }}")
        when (analysisLevel) {
            is AnalysisLevel.PACKAGE -> {
                log.debug("Target: package $`package`")
            }
            is AnalysisLevel.CLASS -> {
                klass = classManager[analysisLevel.klass]
                if (klass !is ConcreteClass) {
                    log.error("Class $klass not found is classpath, exiting")
                    exitProcess(1)
                } else {
                    log.debug("Target: class $klass")
                }
            }
            is AnalysisLevel.METHOD -> {
                klass = classManager[analysisLevel.klass]
                methods = klass!!.getMethods(analysisLevel.method)
                log.debug("Target: methods $methods")
            }
        }

        outputDir = (cmd.getCmdValue("output")?.let { Paths.get(it) }
            ?: Files.createTempDirectory(Paths.get("."), "kex-instrumented")).toAbsolutePath()

        visibilityLevel = kexConfig.getEnumValue("apiGeneration", "visibility", true, Visibility.PUBLIC)
    }

    private fun updateClassPath(loader: URLClassLoader) {
        val urlClassPath = loader.urLs.joinToString(separator = getPathSeparator()) { "${it.path}." }
        System.setProperty("java.class.path", "$classPath:$urlClassPath")
    }

    private fun clearClassPath() {
        System.setProperty("java.class.path", classPath)
    }

    @ExperimentalSerializationApi
    @InternalSerializationApi
    fun main() {
        // write all classes to output directory, so they will be seen by ClassLoader
        containers.forEach { it.unpack(classManager, outputDir, true) }
        val classLoader = URLClassLoader(arrayOf(outputDir.toUri().toURL()))

        val originalContext = ExecutionContext(origManager, containerClassLoader, EasyRandomDriver())
        val analysisContext = ExecutionContext(classManager, classLoader, EasyRandomDriver())

        when (cmd.getEnumValue("mode", Mode.Symbolic, ignoreCase = true)) {
            Mode.Fuzzer -> fuzzer(originalContext, analysisContext)
            Mode.Symbolic -> symbolic(originalContext, analysisContext)
            Mode.Reanimator -> reanimator(analysisContext)
            Mode.Checker -> checker(analysisContext)
            Mode.LibChecker -> libChecker(analysisContext)
            Mode.Concolic -> concolic(originalContext, analysisContext)
            Mode.Debug -> debug(analysisContext)
        }
    }

    @ExperimentalSerializationApi
    @InternalSerializationApi
    fun debug(analysisContext: ExecutionContext) {
        val psa = PredicateStateAnalysis(analysisContext.cm)

        val psFile = cmd.getCmdValue("ps") ?: throw IllegalArgumentException("Specify PS file to debug")
        val failure = KexSerializer(analysisContext.cm).fromJson<Failure>(File(psFile).readText())

        val method = failure.method
        log.debug(failure)

        val checker = Checker(method, analysisContext, psa)
        val result = checker.check(failure.state) as? Result.SatResult ?: return
        log.debug(result.model)
        val recMod = executeModel(analysisContext, checker.state, method, result.model)
        log.debug(recMod)
    }

    private fun symbolic(originalContext: ExecutionContext, analysisContext: ExecutionContext) {
        // instrument all classes in the target package
        runPipeline(originalContext, `package`) {
            +SystemExitTransformer(originalContext.cm)
            +RuntimeTraceCollector(originalContext.cm)
            +ClassWriter(originalContext, outputDir)
        }

        val traceManager = ObjectTraceManager()
        val psa = PredicateStateAnalysis(analysisContext.cm)
        val cm = createCoverageCounter(originalContext.cm, traceManager)

        val useApiGeneration = kexConfig.getBooleanValue("apiGeneration", "enabled", true)

        preparePackage(analysisContext, psa)
        runPipeline(analysisContext) {
            +when {
                useApiGeneration -> DescriptorChecker(analysisContext, traceManager, psa)
                else -> MethodChecker(analysisContext, traceManager, psa)
            }
            +cm
        }

        val coverage = cm.totalCoverage
        log.info(
            "Overall summary for ${cm.methodInfos.size} methods:\n" +
                    "body coverage: ${String.format(Locale.ENGLISH, "%.2f", coverage.bodyCoverage)}%\n" +
                    "full coverage: ${String.format(Locale.ENGLISH, "%.2f", coverage.fullCoverage)}%"
        )
        DescriptorStatistics.printStatistics()
    }

    private fun fuzzer(originalContext: ExecutionContext, analysisContext: ExecutionContext) {
        val traceManager = ObjectTraceManager()
        val psa = PredicateStateAnalysis(analysisContext.cm)
        val cm = createCoverageCounter(originalContext.cm, traceManager)

        updateClassPath(analysisContext.loader as URLClassLoader)

        preparePackage(analysisContext, psa)
        runPipeline(analysisContext) {
            +RandomChecker(analysisContext, psa, visibilityLevel, traceManager)
            +cm
        }
        clearClassPath()

        val coverage = cm.totalCoverage
        log.info(
            "Overall summary for ${cm.methodInfos.size} methods:\n" +
                    "body coverage: ${String.format(Locale.ENGLISH, "%.2f", coverage.bodyCoverage)}%\n" +
                    "full coverage: ${String.format(Locale.ENGLISH, "%.2f", coverage.fullCoverage)}%"
        )
        DescriptorStatistics.printStatistics()
    }

    private fun checker(analysisContext: ExecutionContext) {
        val psa = PredicateStateAnalysis(analysisContext.cm)

        updateClassPath(analysisContext.loader as URLClassLoader)

        preparePackage(analysisContext, psa)
        runPipeline(analysisContext) {
            +DefectChecker(analysisContext, psa)
        }
        clearClassPath()
        log.debug("Analysis finished, emitting results info ${DefectManager.defectFile}")
        DefectManager.emit()
    }

    private fun libChecker(analysisContext: ExecutionContext) {
        val callCitePackage = Package.parse(
            cmd.getCmdValue("libCheck")
                ?: unreachable { log.error("You need to specify package in which to look for library usages") }
        )
        val psa = PredicateStateAnalysis(analysisContext.cm)

        updateClassPath(analysisContext.loader as URLClassLoader)

        preparePackage(analysisContext, psa)
        runPipeline(analysisContext) {
            +CallCiteChecker(analysisContext, callCitePackage, psa)
        }
        clearClassPath()
        log.debug("Analysis finished, emitting results info ${DefectManager.defectFile}")
        DefectManager.emit()
    }

    private fun reanimator(analysisContext: ExecutionContext) {
        val psa = PredicateStateAnalysis(analysisContext.cm)

        updateClassPath(analysisContext.loader as URLClassLoader)

        runPipeline(analysisContext) {
            +LoopSimplifier(analysisContext.cm)
            +LoopDeroller(analysisContext.cm)
            +psa
            +MethodFieldAccessCollector(analysisContext, psa)
            +SetterCollector(analysisContext)
            +ExternalCtorCollector(analysisContext.cm, visibilityLevel)
        }
        val attempts = cmd.getCmdValue("attempts", "1000").toInt()
        RandomObjectReanimator(analysisContext, `package`, psa, visibilityLevel)
            .runTestDepth(0..10, attempts)
        clearClassPath()
    }

    private fun concolic(originalContext: ExecutionContext, analysisContext: ExecutionContext) {
        runPipeline(originalContext, `package`) {
            +SystemExitTransformer(originalContext.cm)
            +SymbolicTraceCollector(originalContext)
            +ClassWriter(originalContext, outputDir)
        }
<<<<<<< HEAD
=======

        val coverage = cm.totalCoverage
        log.info(
            "Overall summary for ${cm.methodInfos.size} methods:\n" +
                    "body coverage: ${String.format("%.2f", coverage.bodyCoverage)}%\n" +
                    "full coverage: ${String.format("%.2f", coverage.fullCoverage)}%"
        )
        DescriptorStatistics.printStatistics()
>>>>>>> 5eb1b1e7
    }

    private fun <T> createCoverageCounter(cm: ClassManager, tm: TraceManager<T>) = when {
        methods != null -> CoverageCounter(cm, tm, methods!!)
        klass != null -> CoverageCounter(cm, tm, klass!!)
        else -> CoverageCounter(cm, tm, `package`)
    }

    private fun runPipeline(context: ExecutionContext, target: Package, init: Pipeline.() -> Unit) =
        executePipeline(context.cm, target, init)

    private fun runPipeline(context: ExecutionContext, init: Pipeline.() -> Unit) = when {
        methods != null -> executePipeline(context.cm, methods!!, init)
        klass != null -> executePipeline(context.cm, klass!!, init)
        else -> executePipeline(context.cm, `package`, init)
    }

    private fun preparePackage(
        ctx: ExecutionContext,
        psa: PredicateStateAnalysis,
        pkg: Package = Package.defaultPackage
    ) = runPipeline(ctx, pkg) {
        +LoopSimplifier(ctx.cm)
        +LoopDeroller(ctx.cm)
        +BranchAdapter(ctx.cm)
        +psa
        +MethodFieldAccessCollector(ctx, psa)
        +SetterCollector(ctx)
        +ExternalCtorCollector(ctx.cm, visibilityLevel)
    }
}<|MERGE_RESOLUTION|>--- conflicted
+++ resolved
@@ -2,11 +2,7 @@
 
 import kotlinx.serialization.ExperimentalSerializationApi
 import kotlinx.serialization.InternalSerializationApi
-<<<<<<< HEAD
-=======
-import org.jetbrains.research.kex.asm.analysis.concolic.ConcolicChecker
 import org.jetbrains.research.kex.asm.analysis.defect.CallCiteChecker
->>>>>>> 5eb1b1e7
 import org.jetbrains.research.kex.asm.analysis.defect.DefectChecker
 import org.jetbrains.research.kex.asm.analysis.defect.DefectManager
 import org.jetbrains.research.kex.asm.analysis.testgen.DescriptorChecker
@@ -252,6 +248,13 @@
     }
 
     private fun fuzzer(originalContext: ExecutionContext, analysisContext: ExecutionContext) {
+        // instrument all classes in the target package
+        runPipeline(originalContext, `package`) {
+            +SystemExitTransformer(originalContext.cm)
+            +RuntimeTraceCollector(originalContext.cm)
+            +ClassWriter(originalContext, outputDir)
+        }
+
         val traceManager = ObjectTraceManager()
         val psa = PredicateStateAnalysis(analysisContext.cm)
         val cm = createCoverageCounter(originalContext.cm, traceManager)
@@ -331,17 +334,6 @@
             +SymbolicTraceCollector(originalContext)
             +ClassWriter(originalContext, outputDir)
         }
-<<<<<<< HEAD
-=======
-
-        val coverage = cm.totalCoverage
-        log.info(
-            "Overall summary for ${cm.methodInfos.size} methods:\n" +
-                    "body coverage: ${String.format("%.2f", coverage.bodyCoverage)}%\n" +
-                    "full coverage: ${String.format("%.2f", coverage.fullCoverage)}%"
-        )
-        DescriptorStatistics.printStatistics()
->>>>>>> 5eb1b1e7
     }
 
     private fun <T> createCoverageCounter(cm: ClassManager, tm: TraceManager<T>) = when {
