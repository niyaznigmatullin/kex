package org.jetbrains.research.kex.reanimator

import org.jetbrains.research.kex.ExecutionContext
import org.jetbrains.research.kex.asm.state.PredicateStateAnalysis
import org.jetbrains.research.kex.asm.util.Visibility
import org.jetbrains.research.kex.config.kexConfig
import org.jetbrains.research.kex.descriptor.Descriptor
import org.jetbrains.research.kex.descriptor.DescriptorRtMapper
import org.jetbrains.research.kex.ktype.KexRtManager
import org.jetbrains.research.kex.parameters.Parameters
import org.jetbrains.research.kex.parameters.concreteParameters
import org.jetbrains.research.kex.random.GenerationException
import org.jetbrains.research.kex.reanimator.actionsequence.ActionSequence
import org.jetbrains.research.kex.reanimator.actionsequence.ActionSequenceExecutor
import org.jetbrains.research.kex.reanimator.actionsequence.ActionSequenceRtMapper
import org.jetbrains.research.kex.reanimator.actionsequence.generator.ActionSequenceGenerator
import org.jetbrains.research.kex.reanimator.codegen.JUnitTestCasePrinter
import org.jetbrains.research.kex.reanimator.codegen.TestCasePrinter
import org.jetbrains.research.kex.reanimator.codegen.klassName
import org.jetbrains.research.kex.reanimator.codegen.packageName
import org.jetbrains.research.kex.reanimator.descriptor.DescriptorStatistics
import org.jetbrains.research.kex.smt.SMTModel
import org.jetbrains.research.kex.state.PredicateState
import org.jetbrains.research.kex.state.transformer.generateFinalDescriptors
import org.jetbrains.research.kfg.ClassManager
import org.jetbrains.research.kfg.ir.Method
import org.jetbrains.research.kthelper.`try`
import org.jetbrains.research.kthelper.logging.log
import java.nio.file.Path
import kotlin.system.measureTimeMillis

private val visibilityLevel by lazy {
    kexConfig.getEnumValue("apiGeneration", "visibility", true, Visibility.PUBLIC)
}

val Parameters<Descriptor>.rtMapped: Parameters<Descriptor>
    get() {
        val mapper = DescriptorRtMapper(KexRtManager.Mode.MAP)
        val instance = instance?.let { mapper.map(it) }
        val args = arguments.map { mapper.map(it) }
        val statics = statics.map { mapper.map(it) }.toSet()
        return Parameters(instance, args, statics)
    }

val Parameters<ActionSequence>.rtUnmapped: Parameters<ActionSequence>
    get() {
<<<<<<< HEAD
        val mapper = CallStackRtMapper(KexRtManager.Mode.UNMAP)
=======
        val mapper = ActionSequenceRtMapper(KexRtManager.Mode.UNMAP)
>>>>>>> abb7ebbc
        val instance = instance?.let { mapper.map(it) }
        val args = arguments.map { mapper.map(it) }
        val statics = statics.map { mapper.map(it) }.toSet()
        return Parameters(instance, args, statics)
    }

class Reanimator(
    override val ctx: ExecutionContext,
    val psa: PredicateStateAnalysis,
    packageName: String,
    klassName: String
) : ParameterGenerator {
    val cm: ClassManager get() = ctx.cm
    val printer: TestCasePrinter = JUnitTestCasePrinter(ctx, packageName, klassName)
    private val csGenerator = ActionSequenceGenerator(ctx, psa, visibilityLevel)
    private val csExecutor = ActionSequenceExecutor(ctx)

    constructor(ctx: ExecutionContext, psa: PredicateStateAnalysis, method: Method) : this(
        ctx,
        psa,
        method.packageName,
        method.klassName
    )

    override fun generate(testName: String, method: Method, state: PredicateState, model: SMTModel) = try {
        val descriptors = generateFinalDescriptors(method, ctx, model, state).concreteParameters(cm).rtMapped
        log.debug("Generated descriptors:\n$descriptors")
        val actionSequences = descriptors.actionSequences
        log.debug("Generated action sequences:\n$actionSequences")
        val unmapped = actionSequences.rtUnmapped
        log.debug("Unmapped action sequences:\n$unmapped")
        printer.print(testName, method, unmapped)
        unmapped.executed
    } catch (e: GenerationException) {
        throw e
    } catch (e: Exception) {
        throw GenerationException(e)
    } catch (e: Error) {
        throw GenerationException(e)
    }

    override fun emit(): Path {
        printer.emit()
        return printer.targetFile.toPath()
    }

    val Descriptor.actionSequence: ActionSequence
        get() = `try` {
            lateinit var cs: ActionSequence
            val time = measureTimeMillis { cs = csGenerator.generateDescriptor(this) }
            DescriptorStatistics.addDescriptor(this, cs, time)
            cs
        }.getOrThrow {
            DescriptorStatistics.addFailure(this@actionSequence)
            this
        }

    val Parameters<Descriptor>.actionSequences: Parameters<ActionSequence>
        get() {
            val thisSequence = instance?.actionSequence
            val argSequences = arguments.map { it.actionSequence }
            val staticFields = statics.map { it.actionSequence }.toSet()
            return Parameters(thisSequence, argSequences, staticFields)
        }

    val Parameters<ActionSequence>.executed: Parameters<Any?>
        get() {
            val instance = instance?.let { csExecutor.execute(it) }
            val args = arguments.map { csExecutor.execute(it) }
            val statics = statics.map { csExecutor.execute(it) }.toSet()
            return Parameters(instance, args, statics)
        }
}<|MERGE_RESOLUTION|>--- conflicted
+++ resolved
@@ -44,11 +44,7 @@
 
 val Parameters<ActionSequence>.rtUnmapped: Parameters<ActionSequence>
     get() {
-<<<<<<< HEAD
-        val mapper = CallStackRtMapper(KexRtManager.Mode.UNMAP)
-=======
         val mapper = ActionSequenceRtMapper(KexRtManager.Mode.UNMAP)
->>>>>>> abb7ebbc
         val instance = instance?.let { mapper.map(it) }
         val args = arguments.map { mapper.map(it) }
         val statics = statics.map { mapper.map(it) }.toSet()
