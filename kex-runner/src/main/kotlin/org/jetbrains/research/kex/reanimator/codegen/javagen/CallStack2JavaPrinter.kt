--- conflicted
+++ resolved
@@ -1,15 +1,6 @@
 package org.jetbrains.research.kex.reanimator.codegen.javagen
 
-<<<<<<< HEAD
-import com.abdullin.kthelper.assert.ktassert
-import com.abdullin.kthelper.assert.unreachable
-import com.abdullin.kthelper.logging.log
-=======
->>>>>>> b0dceb7b
 import org.jetbrains.research.kex.ExecutionContext
-import org.jetbrains.research.kex.asm.util.Visibility
-import org.jetbrains.research.kex.asm.util.visibility
-import org.jetbrains.research.kex.config.kexConfig
 import org.jetbrains.research.kex.ktype.KexType
 import org.jetbrains.research.kex.ktype.type
 import org.jetbrains.research.kex.parameters.Parameters
@@ -58,11 +49,6 @@
         }
     }
 
-<<<<<<< HEAD
-    override fun printCallStack(callStack: CallStack, method: String) {
-        printedStacks.clear()
-        resolvedTypes.clear()
-=======
     private fun buildCallStack(
         method: org.jetbrains.research.kfg.ir.Method, callStacks: Parameters<CallStack>
     ): CallStack = when {
@@ -88,7 +74,6 @@
     ) {
         cleanup()
         val callStack = buildCallStack(method, callStacks)
->>>>>>> b0dceb7b
         with(builder) {
             with(klass) {
                 current = method(testName) {
@@ -304,11 +289,7 @@
             DoubleType -> "double"
             is ArrayType -> "${this.component.javaString}[]"
             else -> {
-<<<<<<< HEAD
-                val klass = (this as ClassType).`class`
-=======
                 val klass = (this as ClassType).klass
->>>>>>> b0dceb7b
                 val canonicalDesc = klass.canonicalDesc
                 val splitted = canonicalDesc.split("$")
                 ktassert(splitted.isNotEmpty())
@@ -417,13 +398,9 @@
         else -> this.cast(reqType)
     }
 
-<<<<<<< HEAD
-    private fun printDefaultConstructor(owner: CallStack, call: DefaultConstructorCall): String {
-=======
     protected open fun printVarDeclaration(name: String, type: CSType): String = "$type $name"
 
     protected open fun printDefaultConstructor(owner: CallStack, call: DefaultConstructorCall): List<String> {
->>>>>>> b0dceb7b
         val actualType = CSClass(call.klass.type)
         return listOf(
             if (resolvedTypes[owner] != null) {
@@ -479,18 +456,6 @@
         val args = call.args.joinToString(", ") {
             it.forceCastIfNull(resolvedTypes[it])
         }
-<<<<<<< HEAD
-        val actualType = CSClass(call.klass.type)
-        return if (resolvedTypes[owner] != null) {
-            val rest = resolvedTypes[owner]!!
-            val type = actualType.merge(rest)
-            actualTypes[owner] = type
-            "$type ${owner.name} = new $type($args)"
-        } else {
-            actualTypes[owner] = actualType
-            "$actualType ${owner.name} = new $actualType($args)"
-        }
-=======
         val actualType = CSClass(call.constructor.klass.type)
         val outerObject = call.outerObject.forceCastIfNull(resolvedTypes[call.outerObject])
         return listOf(
@@ -508,7 +473,6 @@
                 "${printVarDeclaration(owner.name, actualType)} = $outerObject.new $innerClassName($args)"
             }
         )
->>>>>>> b0dceb7b
     }
 
     protected open fun printExternalConstructorCall(owner: CallStack, call: ExternalConstructorCall): List<String> {
@@ -518,17 +482,6 @@
             it.forceCastIfNull(resolvedTypes[it])
         }
         val actualType = CSClass(constructor.returnType)
-<<<<<<< HEAD
-        return if (resolvedTypes[owner] != null) {
-            val rest = resolvedTypes[owner]!!
-            val type = actualType.merge(rest)
-            actualTypes[owner] = type
-            "$type ${owner.name} = ${constructor.`class`.javaString}.${constructor.name}($args)"
-        } else {
-            actualTypes[owner] = actualType
-            "$actualType ${owner.name} = ${constructor.`class`.javaString}.${constructor.name}($args)"
-        }
-=======
         return listOf(
             if (resolvedTypes[owner] != null) {
                 val rest = resolvedTypes[owner]!!
@@ -545,7 +498,6 @@
                 } = ${constructor.klass.javaString}.${constructor.name}($args)"
             }
         )
->>>>>>> b0dceb7b
     }
 
     protected open fun printMethodCall(owner: CallStack, call: MethodCall): List<String> {
@@ -573,24 +525,6 @@
         else -> depth to this
     }
 
-<<<<<<< HEAD
-    private fun CSType.elementTypeDepth(depth: Int = -1): Pair<Int, CSType> = when (this) {
-        is CSArray -> this.element.elementTypeDepth(depth + 1)
-        is CSPrimaryArray -> this.element.elementTypeDepth(depth + 1)
-        else -> depth to this
-    }
-
-    private fun printNewArray(owner: CallStack, call: NewArray): String {
-        val actualType = call.asArray.csType
-        val (depth, elementType) = actualType.elementTypeDepth()
-//        val elementType = when (actualType) {
-//            is CSArray -> actualType.element
-//            is CSPrimaryArray -> actualType.element
-//            else -> TODO()
-//        }
-        actualTypes[owner] = actualType
-        return "$actualType ${owner.name} = new $elementType[${call.length.stackName}]${"[]".repeat(depth)}"
-=======
     protected open fun printNewArray(owner: CallStack, call: NewArray): List<String> {
         val actualType = call.asArray.csType
         val (depth, elementType) = actualType.elementTypeDepth()
@@ -598,7 +532,6 @@
         return listOf(
             "${printVarDeclaration(owner.name, actualType)} = new $elementType[${call.length.stackName}]${"[]".repeat(depth)}"
         )
->>>>>>> b0dceb7b
     }
 
     private fun lub(lhv: CSType?, rhv: CSType?): CSType = when {
@@ -611,19 +544,8 @@
 
     protected open fun printArrayWrite(owner: CallStack, call: ArrayWrite): List<String> {
         call.value.printAsJava()
-<<<<<<< HEAD
-        val requiredType = run {
-            when (val resT = resolvedTypes[owner] ?: actualTypes[owner]) {
-                is CSArray -> resT.element
-                is CSPrimaryArray -> resT.element
-                else -> unreachable { }
-            }
-        }
-        return "${owner.name}[${call.index.stackName}] = ${call.value.cast(requiredType)}"
-=======
         val requiredType = lub(resolvedTypes[owner], actualTypes[owner])
         return listOf("${owner.name}[${call.index.stackName}] = ${call.value.cast(requiredType)}")
->>>>>>> b0dceb7b
     }
 
     protected open fun printFieldSetter(owner: CallStack, call: FieldSetter): List<String> {
@@ -642,26 +564,15 @@
         return listOf("${printVarDeclaration(owner.name, actualType)} = ${call.klass.javaString}.${call.name}")
     }
 
-<<<<<<< HEAD
-    private fun printEnumValueCreation(owner: CallStack, call: EnumValueCreation): String {
-        val actualType = call.klass.type.csType
-        actualTypes[owner] = actualType
-        return "$actualType ${owner.name} = ${call.klass.javaString}.${call.name}"
-=======
     protected open fun printStaticFieldGetter(owner: CallStack, call: StaticFieldGetter): List<String> {
         val actualType = call.field.klass.type.csType
         actualTypes[owner] = actualType
         return listOf("${printVarDeclaration(owner.name, actualType)} = ${call.field.klass.javaString}.${call.field.name}")
->>>>>>> b0dceb7b
     }
 
     protected open fun printUnknown(owner: CallStack, call: UnknownCall): List<String> {
         val type = call.target.type.csType
         actualTypes[owner] = type
-<<<<<<< HEAD
-        return "$type ${owner.name} = unknown()"
-=======
         return listOf("${printVarDeclaration(owner.name, type)} = unknown()")
->>>>>>> b0dceb7b
     }
 }