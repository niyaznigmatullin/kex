--- conflicted
+++ resolved
@@ -46,21 +46,13 @@
             +MethodInliner(method, psa)
         }
 
-<<<<<<< HEAD
-        state = IntrinsicAdapter.apply(state)
-        state = ReflectionInfoAdapter(method, loader).apply(state)
-        state = Optimizer().apply(state)
-        state = ConstantPropagator.apply(state)
-        state = BoolTypeAdapter(method.cm.type).apply(state)
-        state = ArrayBoundsAdapter().apply(state)
-        state = CastInfoAdapter(method.cm.type).apply(state)
-=======
         +IntrinsicAdapter
         +ReflectionInfoAdapter(method, loader)
         +Optimizer()
         +ConstantPropagator
         +BoolTypeAdapter(method.cm.type)
         +ArrayBoundsAdapter()
+        +CastInfoAdapter(method.cm.type)
     }
 
     fun prepareAndCheck(ps: PredicateState): Result {
@@ -74,7 +66,6 @@
         state = ps
         query = qry
         if (logQuery) log.debug("State: $state")
->>>>>>> 2bf7097d
 
         if (isMemspacingEnabled) {
             log.debug("Memspacing started...")
