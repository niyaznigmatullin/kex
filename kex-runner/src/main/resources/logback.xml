--- conflicted
+++ resolved
@@ -7,14 +7,6 @@
             <pattern>[%-5p] - %m%n</pattern>
         </encoder>
     </appender>
-<<<<<<< HEAD
-    <appender name="kexFileLogger" class="ch.qos.logback.core.FileAppender">
-        <file>${kex.log.name}</file>
-        <param name="Append" value="false"/>
-        <encoder>
-            <pattern>%d{yyyy-MM-dd HH:mm:ss.SSS} [%-5p][%c] - %m%n</pattern>
-        </encoder>
-=======
     <appender name="kexSiftingFileLogger" class="ch.qos.logback.classic.sift.SiftingAppender">
         <discriminator>
             <key>kex-run-id</key>
@@ -29,7 +21,6 @@
                 </encoder>
             </appender>
         </sift>
->>>>>>> b158e75e
     </appender>
 
     <appender name="asyncFileLogger" class="ch.qos.logback.classic.AsyncAppender">
@@ -41,14 +32,16 @@
 
     <logger name="org.reflections.Reflections" level="error"
             additivity="false">
-        <appender-ref ref="STDOUT"/>
+        <appender-ref ref="STDOUT" />
     </logger>
 
     <logger name="org.vorpal.research" level="ALL" additivity="false">
         <appender-ref ref="asyncFileLogger"/>
     </logger>
 
-    <logger name="ch.qos.logback" level="ALL" additivity="false">
+    <logger name="ch.qos.logback" level="OFF"/>
+
+    <root level="ALL">
         <appender-ref ref="asyncFileLogger"/>
-    </logger>
+    </root>
 </configuration>