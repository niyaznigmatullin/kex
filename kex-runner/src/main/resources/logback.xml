<?xml version="1.0" encoding="UTF-8" standalone="no"?>

<configuration>

    <appender name="stdout" class="ch.qos.logback.core.ConsoleAppender">
        <encoder>
            <pattern>[%-5p] - %m%n</pattern>
        </encoder>
    </appender>
    <appender name="kexSiftingFileLogger" class="ch.qos.logback.classic.sift.SiftingAppender">
        <discriminator>
            <key>kex-run-id</key>
            <defaultValue>kex-test</defaultValue>
        </discriminator>
        <sift>
            <appender name="kexTestFileLogger-${kex-run-id}" class="ch.qos.logback.core.FileAppender">
                <file>${kex-run-id}</file>
                <append>false</append>
                <encoder>
                    <pattern>%d{yyyy-MM-dd HH:mm:ss.SSS} [%-5p][%c] - %m%n</pattern>
                </encoder>
            </appender>
        </sift>
    </appender>

    <appender name="asyncFileLogger" class="ch.qos.logback.classic.AsyncAppender">
        <appender-ref ref="kexSiftingFileLogger"/>
    </appender>
    <appender name="asyncStdout" class="ch.qos.logback.classic.AsyncAppender">
        <appender-ref ref="stdout"/>
    </appender>

    <logger name="org.reflections.Reflections" level="error"
            additivity="false">
        <appender-ref ref="STDOUT"/>
    </logger>

    <logger name="org.vorpal.research" level="ALL" additivity="false">
<<<<<<< HEAD
        <appender-ref ref="asyncFileLogger"/>
    </logger>

    <logger name="ch.qos.logback" level="ALL" additivity="false">
        <appender-ref ref="asyncFileLogger"/>
    </logger>
=======
        <appender-ref ref="kexSiftingFileLogger"/>
    </logger>

    <logger name="ch.qos.logback" level="OFF"/>

    <root level="ALL">
        <appender-ref ref="kexSiftingFileLogger"/>
    </root>
>>>>>>> c98d14ee
</configuration><|MERGE_RESOLUTION|>--- conflicted
+++ resolved
@@ -32,18 +32,10 @@
 
     <logger name="org.reflections.Reflections" level="error"
             additivity="false">
-        <appender-ref ref="STDOUT"/>
+        <appender-ref ref="STDOUT" />
     </logger>
 
     <logger name="org.vorpal.research" level="ALL" additivity="false">
-<<<<<<< HEAD
-        <appender-ref ref="asyncFileLogger"/>
-    </logger>
-
-    <logger name="ch.qos.logback" level="ALL" additivity="false">
-        <appender-ref ref="asyncFileLogger"/>
-    </logger>
-=======
         <appender-ref ref="kexSiftingFileLogger"/>
     </logger>
 
@@ -52,5 +44,4 @@
     <root level="ALL">
         <appender-ref ref="kexSiftingFileLogger"/>
     </root>
->>>>>>> c98d14ee
 </configuration>