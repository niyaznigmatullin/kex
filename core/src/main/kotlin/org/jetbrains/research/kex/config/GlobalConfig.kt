--- conflicted
+++ resolved
@@ -18,14 +18,11 @@
         return sources.flatMap { it.getMultipleStringValue(section, name, delimiter) }
     }
 
-<<<<<<< HEAD
-=======
     fun initLog(filename: String) {
         val outputDir = kexConfig.getPathValue("kex", "outputDir")!!
         System.setProperty("kex.log.name", outputDir.resolve(filename).toString())
     }
 
->>>>>>> b0dceb7b
     fun initialize(sources: List<Config>) {
         this.sources.clear()
         this.sources.addAll(sources)
