--- conflicted
+++ resolved
@@ -185,66 +185,55 @@
                 val (lhv, rhv) = recur.arguments
                 if (lhv != me) return Undefined
 
-                when (recur.opcode) {
-                    BinaryOpcode.DIV -> return KFGBinary(
+                return when (recur.opcode) {
+                    BinaryOpcode.DIV -> KFGBinary(
                         BinaryOpcode.DIV,
                         base,
                         Evolution(v.loop, EvoOpcode.TIMES, Const.ONE, rhv)
                     )
                     BinaryOpcode.USHR ->
-                        return KFGBinary(
+                        KFGBinary(
                             recur.opcode,
                             base,
                             Evolution(v.loop, EvoOpcode.PLUS, Const.ZERO, rhv)
                         )
-<<<<<<< HEAD
-                    else -> return Undefined;
-=======
-                        BinaryOpcode.USHR ->
-                            return KFGBinary(
-                                recur.opcode,
-                                base,
-                                Evolution(v.loop, EvoOpcode.PLUS, Const.ZERO, rhv)
-                            )
-                        else -> {} // nothing
-                    }
->>>>>>> 2fb8d65f
+                    else -> Undefined
                 }
             }
-            is Apply -> return recur
-            is Product -> {
-                // decompose recur to (Alpha * me)
-                val alpha = recur / me
-                if (alpha.hasVar(me)) return Undefined
-
-                return Evolution(v.loop, EvoOpcode.TIMES, base, alpha)
-            }
-            is Sum -> {
-                // decompose recur to (Alpha * me + Beta)
-                val (l, beta) = recur.partition { it.hasVar(me) }
-                val alpha = l / me
-                if (alpha.hasVar(me)) return Undefined
-                return when {
-                    alpha == Const.ONE -> Evolution(v.loop, EvoOpcode.PLUS, base, beta)
-                    beta == Const.ZERO -> Evolution(v.loop, EvoOpcode.TIMES, base, alpha)
-                    alpha == Const.ZERO -> Evolution(v.loop, EvoOpcode.PLUS, Const.ZERO, beta)
-                    else -> Evolution(
+        is Apply -> return recur
+        is Product -> {
+            // decompose recur to (Alpha * me)
+            val alpha = recur / me
+            if (alpha.hasVar(me)) return Undefined
+
+            return Evolution(v.loop, EvoOpcode.TIMES, base, alpha)
+        }
+        is Sum -> {
+            // decompose recur to (Alpha * me + Beta)
+            val (l, beta) = recur.partition { it.hasVar(me) }
+            val alpha = l / me
+            if (alpha.hasVar(me)) return Undefined
+            return when {
+                alpha == Const.ONE -> Evolution(v.loop, EvoOpcode.PLUS, base, beta)
+                beta == Const.ZERO -> Evolution(v.loop, EvoOpcode.TIMES, base, alpha)
+                alpha == Const.ZERO -> Evolution(v.loop, EvoOpcode.PLUS, Const.ZERO, beta)
+                else -> Evolution(
+                    v.loop,
+                    EvoOpcode.TIMES,
+                    Evolution(
                         v.loop,
-                        EvoOpcode.TIMES,
-                        Evolution(
-                            v.loop,
-                            EvoOpcode.PLUS,
-                            base,
-                            Evolution(v.loop, EvoOpcode.TIMES, beta, alpha.reciprocal())
-                        ),
-                        alpha
-                    )
-                }
-            }
-        }
-    }
-
-    override fun cleanup() {}
+                        EvoOpcode.PLUS,
+                        base,
+                        Evolution(v.loop, EvoOpcode.TIMES, beta, alpha.reciprocal())
+                    ),
+                    alpha
+                )
+            }
+        }
+    }
+}
+
+override fun cleanup() {}
 }
 
 /**
