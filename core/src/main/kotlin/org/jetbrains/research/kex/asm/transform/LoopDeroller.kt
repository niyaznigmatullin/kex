package org.jetbrains.research.kex.asm.transform

<<<<<<< HEAD
import com.abdullin.kthelper.algorithm.GraphTraversal
import com.abdullin.kthelper.algorithm.NoTopologicalSortingException
import com.abdullin.kthelper.assert.unreachable
import com.abdullin.kthelper.logging.log
import com.abdullin.kthelper.toInt
=======
>>>>>>> b0dceb7b
import org.jetbrains.research.kex.config.kexConfig
import org.jetbrains.research.kfg.ClassManager
import org.jetbrains.research.kfg.analysis.Loop
import org.jetbrains.research.kfg.analysis.LoopVisitor
import org.jetbrains.research.kfg.ir.BasicBlock
import org.jetbrains.research.kfg.ir.BodyBlock
import org.jetbrains.research.kfg.ir.CatchBlock
import org.jetbrains.research.kfg.ir.Method
<<<<<<< HEAD
import org.jetbrains.research.kfg.ir.value.BlockUser
import org.jetbrains.research.kfg.ir.value.IntConstant
import org.jetbrains.research.kfg.ir.value.NullConstant
import org.jetbrains.research.kfg.ir.value.Value
=======
import org.jetbrains.research.kfg.ir.value.*
>>>>>>> b0dceb7b
import org.jetbrains.research.kfg.ir.value.instruction.*
import org.jetbrains.research.kthelper.algorithm.GraphTraversal
import org.jetbrains.research.kthelper.algorithm.NoTopologicalSortingException
import org.jetbrains.research.kthelper.assert.unreachable
import org.jetbrains.research.kthelper.logging.log
import org.jetbrains.research.kthelper.toInt
import kotlin.math.abs
import kotlin.math.min

<<<<<<< HEAD
private val derollCount = kexConfig.getIntValue("loop", "deroll-count", 3)
private val maxDerollCount = kexConfig.getIntValue("loop", "max-deroll-count", 0)

val BasicBlock.originalBlock: BasicBlock
    get() = LoopDeroller.blockMapping[this.parent]?.get(this) ?: this

val BasicBlock.isUnreachable: Boolean
    get() = this in (LoopDeroller.unreachableBlocks[this.parent] ?: hashSetOf())
=======
private val derollCount = kexConfig.getIntValue("loop", "derollCount", 3)
private val maxDerollCount = kexConfig.getIntValue("loop", "maxDerollCount", 0)
>>>>>>> b0dceb7b

class LoopDeroller(override val cm: ClassManager) : LoopVisitor {
    private lateinit var ctx: MethodUsageContext

    companion object {
        const val DEROLLED_POSTFIX = ".deroll"

        val blockMapping = hashMapOf<Method, MutableMap<BasicBlock, BasicBlock>>()
        val unreachableBlocks = hashMapOf<Method, MutableSet<BasicBlock>>()
    }

    class InvalidLoopException : Exception()

    private data class State(
        val header: BasicBlock,
        val latch: BasicBlock,
        val terminatingBlock: BasicBlock,
        val continueOnTrue: Boolean,
        var lastHeader: BasicBlock,
        var lastLatch: BasicBlock,
        val blockMappings: MutableMap<BasicBlock, BasicBlock>,
        val instMappings: MutableMap<Value, Value>
    ) {
        companion object {
            fun createState(loop: Loop): State {
                val terminatingBlock = run {
                    var current = loop.latch
                    while (current.terminator is JumpInst) current = current.successors.first()
                    current
                }
                val continueOnTrue = when {
                    terminatingBlock.terminator.successors.isEmpty() -> false
                    terminatingBlock.terminator.successors.size == 1 -> false
                    else -> terminatingBlock.terminator.successors.first() in loop
                }

                val state = State(
                    loop.header, loop.latch, terminatingBlock,
                    continueOnTrue, loop.header, loop.preheader,
                    hashMapOf(), hashMapOf()
                )
                loop.body.flatten().forEach { state[it] = it }

                return state
            }
        }

        operator fun set(block: BasicBlock, value: BasicBlock) {
            blockMappings[block] = value
        }

        operator fun set(value: Value, newValue: Value) {
            instMappings[value] = newValue
        }

        operator fun get(block: BasicBlock) = blockMappings[block] ?: block
        operator fun get(value: Value) = instMappings.getValue(value)

        fun getOrDefault(block: BasicBlock, default: BasicBlock) = blockMappings.getOrDefault(block, default)
        fun getOrDefault(value: Value, default: Value) = instMappings.getOrDefault(value, default)
    }


    override fun cleanup() {}

    override val preservesLoopInfo get() = false

<<<<<<< HEAD
    override fun visit(method: Method) {
=======
    override fun visit(method: Method) = method.usageContext.use {
        ctx = it
>>>>>>> b0dceb7b
        try {
            super.visit(method)
        } catch (e: InvalidLoopException) {
            log.error("Can't deroll loops of method $method")
        } catch (e: NoTopologicalSortingException) {
            log.error("Can't perform topological sorting of loops of method $method")
        }
    }

<<<<<<< HEAD
    override fun visit(loop: Loop) {
        super.visit(loop)
        if (loop.allEntries.size != 1) throw InvalidLoopException()
=======
    override fun visit(loop: Loop) = with(ctx) {
        super.visit(loop)
        if (loop.allEntries.size != 1) throw InvalidLoopException()
        if (loop.loopExits.isEmpty()) throw InvalidLoopException()
>>>>>>> b0dceb7b

        // init state
        val method = loop.method ?: unreachable { log.error("Can't get method of loop") }
        val blockOrder = getBlockOrder(loop)
        val state = State.createState(loop)
        val derollCount = getDerollCount(loop)
        val body = loop.body.toMutableList().onEach { loop.removeBlock(it) }

        log.debug("Method $method, unrolling loop $loop to $derollCount iterations")

        // save current phi instructions of method
        val methodPhis = method.filter { it !in body }.flatten().mapNotNull { it as? PhiInst }
        val methodPhiMappings = methodPhis.associateWith { phi ->
            phi.incomings.filterNot { it.key in body }.toMutableMap()
        }.toMutableMap()

        val methodBlockMapping = blockMapping.getOrPut(method, ::mutableMapOf)

        // deroll loop for given number of iterations
        for (iteration in 0..derollCount) {
            state.blockMappings.clear()
            for (block in blockOrder) {
                val copy = copyBlock(block)
                state[block] = copy
                if (loop.hasParent) {
                    loop.parent.addBlock(copy)
                }
                methodBlockMapping[copy] = block
            }

            for (block in blockOrder) {
                copyBlockConnections(state, block)
            }

            for (block in blockOrder) {
                copyBlockInstructions(state, block)

                for (phi in methodPhis) {
                    if (phi.incomings.contains(block)) {
                        val value = phi.incomings.getValue(block)
                        methodPhiMappings[phi]?.put(state[block], state.getOrDefault(value, value))
                    }
                }
            }

            state.lastLatch = state[state.latch]
            state.lastHeader = state[state.header]

            for (block in blockOrder) {
                val mapping = state[block]
                method.addBefore(state.header, mapping)
                if (mapping is CatchBlock) method.addCatchBlock(mapping)
            }

            val phiMappings = blockOrder
                .flatten()
                .zip(blockOrder.map { state[it] }.flatten())
                .filter { it.first is PhiInst }
            remapBlockPhis(state, phiMappings)
        }

        val unreachableBlock = BodyBlock("unreachable")
        unreachableBlock.add(inst(cm) { unreachable() })
        method.add(unreachableBlock)
        unreachableBlocks.getOrPut(method, ::hashSetOf).add(unreachableBlock)

        // remap blocks of last iteration to actual method blocks
        val lastTerminator = state[state.terminatingBlock]
        val continueBlock = lastTerminator.terminator.successors[(!state.continueOnTrue).toInt()]
        lastTerminator.replaceSuccessorUsesOf(continueBlock, unreachableBlock)
        for (block in blockOrder.reversed()) {
            if (block == state.terminatingBlock) break
            val copy = state[block]
            copy.predecessors.toTypedArray().forEach { it.removeSuccessor(copy) }
            copy.successors.toTypedArray().forEach { it.removePredecessor(copy) }
            method.remove(copy)
        }

        // cleanup loop
        cleanupBody(method, body)
        remapMethodPhis(methodPhis, methodPhiMappings)
    }

    private fun getMinDerollCount(count: Int): Int = when {
        maxDerollCount > 0 -> min(maxDerollCount, count)
        else -> count
    }

    private fun getDerollCount(loop: Loop): Int {
        val tripCount = getConstantTripCount(loop)
        return when {
            tripCount > 0 -> getMinDerollCount(tripCount)
            else -> getMinDerollCount(derollCount)
        }
    }

    private fun getOpcodeConstant(opcode: CmpOpcode, constant: IntConstant) = when (opcode) {
        CmpOpcode.LE, CmpOpcode.GE -> constant
        else -> values.getInt(constant.value + 1) as IntConstant
    }

    private fun getConstantTripCount(loop: Loop): Int {
        val header = loop.header
        val preheader = loop.preheader
        val latch = loop.latch

        val branch = header.terminator as? BranchInst ?: return -1
        val cmp = branch.cond as? CmpInst ?: return -1
        val (value, max) = when {
            cmp.lhv is IntConstant -> cmp.rhv to getOpcodeConstant(cmp.opcode, cmp.lhv as IntConstant)
            cmp.rhv is IntConstant -> cmp.lhv to getOpcodeConstant(cmp.opcode, cmp.rhv as IntConstant)
            else -> return -1
        }

        val (init, updated) = when (value) {
            is PhiInst -> {
                if (value.parent != header) return -1

                val incomings = value.incomings
                if (incomings.size != 2) return -1
                incomings.getValue(preheader) to incomings.getValue(latch)
            }
            else -> return -1
        }

        if (init !is IntConstant) return -1

        val update = when (updated) {
            is BinaryInst -> {
                val (updateValue, updateSize) = when {
                    updated.rhv is IntConstant -> updated.lhv to (updated.rhv as IntConstant)
                    updated.lhv is IntConstant -> updated.rhv to (updated.lhv as IntConstant)
                    else -> return -1
                }
                when {
                    updateValue != value -> return -1
                    init.value > max.value && updated.opcode == BinaryOpcode.SUB -> updateSize
                    init.value < max.value && updated.opcode == BinaryOpcode.ADD -> updateSize
                    else -> return -1
                }
            }
            else -> return -1
        }

        return abs((max.value - init.value) / update.value)
    }

    private fun getBlockOrder(loop: Loop): List<BasicBlock> = with(ctx) {
        val latch = loop.latch
        val header = loop.header
        latch.removeSuccessor(header)
        loop.body.mapNotNull { it as? CatchBlock }.forEach { cb -> cb.allPredecessors.forEach { it.addSuccessor(cb) } }
        val order = GraphTraversal(loop).topologicalSort()
        loop.body.mapNotNull { it as? CatchBlock }
            .forEach { cb -> cb.allPredecessors.forEach { it.removeSuccessor(cb) } }
        latch.addSuccessor(header)
        return order.map { it.block }
    }

    private fun copyBlock(block: BasicBlock) = when (block) {
        is BodyBlock -> BodyBlock("${block.name.name}$DEROLLED_POSTFIX")
        is CatchBlock -> CatchBlock("${block.name.name}$DEROLLED_POSTFIX", block.exception)
    }

    private fun copyBlockConnections(state: State, original: BasicBlock) = with(ctx) {
        val derolled = state[original]
        when (original) {
            state.header -> {
                state.lastLatch.replaceUsesOf(state.lastHeader, derolled)
                derolled.addPredecessor(state.lastLatch)
            }
            else -> {
                val predecessors = original.predecessors.map { state[it] }
                derolled.addPredecessors(*predecessors.toTypedArray())
                predecessors.forEach { it.addSuccessor(derolled) }
            }
        }
        if (original is CatchBlock) {
            val throwers = original.throwers.map { state.getOrDefault(it, it) }
            derolled as CatchBlock
            derolled.addThrowers(throwers)
            throwers.forEach { it.addHandler(derolled) }
        }
        for (handle in original.handlers) {
            val derolledHandle = (state.getOrDefault(handle, handle)) as CatchBlock
            derolled.addHandler(derolledHandle)
            derolledHandle.addThrowers(listOf(derolled))
        }

        val successors = original.successors.map {
            state.getOrDefault(it, it)
        }
        derolled.addSuccessors(*successors.toTypedArray())
        successors.forEach { it.addPredecessor(derolled) }
    }

    private fun copyBlockInstructions(state: State, original: BasicBlock) = with(ctx) {
        val newBlock = state[original]
        for (inst in original) {
            val updated = inst.update(this, state.instMappings, inst.location)
            state[inst] = updated
            newBlock += updated

            if (updated is BlockUser) {
                state.blockMappings.forEach { (original, derolled) -> updated.replaceUsesOf(original, derolled) }
            }

            if (updated is PhiInst && original == state.header) {
                val map = mapOf(state[state.latch] to state.lastLatch)
                val previousMap = updated.incomings
                map.forEach { (o, t) -> updated.replaceUsesOf(o, t) }

                if (updated.predecessors.toSet().size == 1) {
                    val actual = previousMap.getValue(state.lastLatch)
                    val mappedActual = if (actual is NullConstant) {
<<<<<<< HEAD
                        val newInst = instructions.getCast(updated.type, actual)
=======
                        val newInst = inst(cm) { actual `as` updated.type }
>>>>>>> b0dceb7b
                        newBlock.insertBefore(updated, newInst)
                        newInst
                    } else actual
                    updated.replaceAllUsesWith(mappedActual)
                    state[inst] = mappedActual
                }
            }
        }
    }

    private fun remapBlockPhis(state: State, phiMappings: List<Pair<Instruction, Instruction>>) = with(ctx) {
        for ((orig, new) in phiMappings) {
            if (new is PhiInst) {
                val bb = new.parent
                val incomings = new.incomings.filter { it.key in bb.predecessors }
                val phiValue = when (incomings.size) {
                    1 -> {
                        bb -= new
                        incomings.values.first()
                    }
                    else -> {
                        val newPhi = inst(cm) { phi(new.type, incomings) }
                        bb.replace(new, newPhi)
                        new.clearUses()
                        newPhi
                    }
                }
                state[orig] = phiValue
                new.replaceAllUsesWith(phiValue)
            }
        }
    }

    private fun remapMethodPhis(phis: List<PhiInst>, newMappings: Map<PhiInst, Map<BasicBlock, Value>>) = with(ctx) {
        for (phi in phis) {
            val newPhi = inst(cm) { phi(phi.type, newMappings.getValue(phi)).update(ctx, loc = phi.location) }

            val bb = phi.parent
            bb.insertBefore(phi, newPhi)
            phi.replaceAllUsesWith(newPhi)
            phi.clearUses()
            bb -= phi
        }
    }

    private fun cleanupBody(method: Method, body: List<BasicBlock>) = with(ctx) {
        for (block in body) {
            block.predecessors.toTypedArray().forEach { block.removePredecessor(it) }
            block.successors.toTypedArray().forEach { block.removeSuccessor(it) }
            method.remove(block)
        }

        val loopThrowers = method.catchEntries.associateWith { catch ->
            body.filter { it.handlers.contains(catch) }
        }

        for ((catch, throwers) in loopThrowers) {
            throwers.forEach {
                catch.removeThrower(it)
                it.removeHandler(catch)
            }
        }
    }
}<|MERGE_RESOLUTION|>--- conflicted
+++ resolved
@@ -1,13 +1,5 @@
 package org.jetbrains.research.kex.asm.transform
 
-<<<<<<< HEAD
-import com.abdullin.kthelper.algorithm.GraphTraversal
-import com.abdullin.kthelper.algorithm.NoTopologicalSortingException
-import com.abdullin.kthelper.assert.unreachable
-import com.abdullin.kthelper.logging.log
-import com.abdullin.kthelper.toInt
-=======
->>>>>>> b0dceb7b
 import org.jetbrains.research.kex.config.kexConfig
 import org.jetbrains.research.kfg.ClassManager
 import org.jetbrains.research.kfg.analysis.Loop
@@ -16,14 +8,7 @@
 import org.jetbrains.research.kfg.ir.BodyBlock
 import org.jetbrains.research.kfg.ir.CatchBlock
 import org.jetbrains.research.kfg.ir.Method
-<<<<<<< HEAD
-import org.jetbrains.research.kfg.ir.value.BlockUser
-import org.jetbrains.research.kfg.ir.value.IntConstant
-import org.jetbrains.research.kfg.ir.value.NullConstant
-import org.jetbrains.research.kfg.ir.value.Value
-=======
 import org.jetbrains.research.kfg.ir.value.*
->>>>>>> b0dceb7b
 import org.jetbrains.research.kfg.ir.value.instruction.*
 import org.jetbrains.research.kthelper.algorithm.GraphTraversal
 import org.jetbrains.research.kthelper.algorithm.NoTopologicalSortingException
@@ -33,19 +18,8 @@
 import kotlin.math.abs
 import kotlin.math.min
 
-<<<<<<< HEAD
-private val derollCount = kexConfig.getIntValue("loop", "deroll-count", 3)
-private val maxDerollCount = kexConfig.getIntValue("loop", "max-deroll-count", 0)
-
-val BasicBlock.originalBlock: BasicBlock
-    get() = LoopDeroller.blockMapping[this.parent]?.get(this) ?: this
-
-val BasicBlock.isUnreachable: Boolean
-    get() = this in (LoopDeroller.unreachableBlocks[this.parent] ?: hashSetOf())
-=======
 private val derollCount = kexConfig.getIntValue("loop", "derollCount", 3)
 private val maxDerollCount = kexConfig.getIntValue("loop", "maxDerollCount", 0)
->>>>>>> b0dceb7b
 
 class LoopDeroller(override val cm: ClassManager) : LoopVisitor {
     private lateinit var ctx: MethodUsageContext
@@ -113,12 +87,8 @@
 
     override val preservesLoopInfo get() = false
 
-<<<<<<< HEAD
-    override fun visit(method: Method) {
-=======
     override fun visit(method: Method) = method.usageContext.use {
         ctx = it
->>>>>>> b0dceb7b
         try {
             super.visit(method)
         } catch (e: InvalidLoopException) {
@@ -128,16 +98,10 @@
         }
     }
 
-<<<<<<< HEAD
-    override fun visit(loop: Loop) {
-        super.visit(loop)
-        if (loop.allEntries.size != 1) throw InvalidLoopException()
-=======
     override fun visit(loop: Loop) = with(ctx) {
         super.visit(loop)
         if (loop.allEntries.size != 1) throw InvalidLoopException()
         if (loop.loopExits.isEmpty()) throw InvalidLoopException()
->>>>>>> b0dceb7b
 
         // init state
         val method = loop.method ?: unreachable { log.error("Can't get method of loop") }
@@ -353,11 +317,7 @@
                 if (updated.predecessors.toSet().size == 1) {
                     val actual = previousMap.getValue(state.lastLatch)
                     val mappedActual = if (actual is NullConstant) {
-<<<<<<< HEAD
-                        val newInst = instructions.getCast(updated.type, actual)
-=======
                         val newInst = inst(cm) { actual `as` updated.type }
->>>>>>> b0dceb7b
                         newBlock.insertBefore(updated, newInst)
                         newInst
                     } else actual
