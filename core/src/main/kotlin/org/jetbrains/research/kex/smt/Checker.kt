package org.jetbrains.research.kex.smt

import org.jetbrains.research.kex.annotations.AnnotationManager
import org.jetbrains.research.kex.asm.state.PredicateStateAnalysis
import org.jetbrains.research.kex.config.kexConfig
import org.jetbrains.research.kex.state.PredicateState
import org.jetbrains.research.kex.state.predicate.PredicateType
import org.jetbrains.research.kex.state.term.ArgumentTerm
import org.jetbrains.research.kex.state.term.FieldTerm
import org.jetbrains.research.kex.state.term.Term
import org.jetbrains.research.kex.state.term.ValueTerm
import org.jetbrains.research.kex.state.transformer.*
import org.jetbrains.research.kex.util.log
import org.jetbrains.research.kfg.ir.Method
import org.jetbrains.research.kfg.ir.value.instruction.CallInst
import org.jetbrains.research.kfg.ir.value.instruction.Instruction


class Checker(val method: Method, val loader: ClassLoader, private val psa: PredicateStateAnalysis) {
<<<<<<< HEAD
    private val isInliningEnabled = GlobalConfig.getBooleanValue("smt", "ps-inlining", true)
    private val isMemspacingEnabled = GlobalConfig.getBooleanValue("smt", "memspacing", true)
    private val isSlicingEnabled = GlobalConfig.getBooleanValue("smt", "slicing", false)
    private val logQuery = GlobalConfig.getBooleanValue("smt", "logQuery", false)
    private val annotationsEnabled = GlobalConfig.getBooleanValue("annotations", "enabled", false)
=======
    private val isInliningEnabled = kexConfig.getBooleanValue("smt", "ps-inlining", true)
    private val isMemspacingEnabled = kexConfig.getBooleanValue("smt", "memspacing", true)
    private val isSlicingEnabled = kexConfig.getBooleanValue("smt", "slicing", false)
    private val logQuery = kexConfig.getBooleanValue("smt", "logQuery", false)
>>>>>>> 86f85fe3

    private val builder = psa.builder(method)
    lateinit var state: PredicateState
    lateinit var query: PredicateState

    fun createState(inst: Instruction) = builder.getInstructionState(inst)

    fun checkReachable(inst: Instruction): Result {
        log.debug("Checking reachability of ${inst.print()}")

        val state = createState(inst)
                ?: return Result.UnknownResult("Can't get state for instruction ${inst.print()}")
        return check(state)
    }

    fun check(ps: PredicateState): Result {
        state = ps
        if (logQuery) log.debug("State: $state")

        if (annotationsEnabled) {
            log.debug("Precise with annotations started...")
            state = AnnotationIncluder(AnnotationManager.defaultLoader).apply(state)
            log.debug("Precise with annotations finished")
            if (logQuery) log.debug("Annotated State: $state")
        }

        if (isInliningEnabled) {
            log.debug("Inlining started...")
            state = MethodInliner(method, psa).apply(state)
            log.debug("Inlining finished")
        }

        state = IntrinsicAdapter.apply(state)
        state = ReflectionInfoAdapter(method, loader).apply(state)
        state = Optimizer().apply(state)
        state = ConstantPropagator.apply(state)
        state = BoolTypeAdapter(method.cm.type).apply(state)
        state = ArrayBoundsAdapter().apply(state)

        if (isMemspacingEnabled) {
            log.debug("Memspacing started...")
            state = MemorySpacer(state).apply(state)
            log.debug("Memspacing finished")
        }

        query = state.filterByType(PredicateType.Path())

        if (isSlicingEnabled) {
            log.debug("Slicing started...")

            val variables = collectVariables(state)
            val slicingTerms = run {
                val `this` = variables.find { it is ValueTerm && it.name == "this" }

                val results = hashSetOf<Term>()
                if (`this` != null) results += `this`

                results += variables.filterIsInstance<ArgumentTerm>()
                results += variables.filter { it is FieldTerm && it.owner == `this` }
                results += TermCollector.getFullTermSet(query)
                results
            }

            val aa = StensgaardAA()
            aa.apply(state)
            log.debug("State size before slicing: ${state.size}")
            state = Slicer(state, query, slicingTerms, aa).apply(state)
            log.debug("State size after slicing: ${state.size}")
            log.debug("Slicing finished")
        }

        state = Optimizer().apply(state)
        query = Optimizer().apply(query)
        if (logQuery) {
            log.debug("Simplified state: $state")
            log.debug("Path: $query")
        }

        val solver = SMTProxySolver(method.cm.type)
        val result = solver.isPathPossible(state, query)
        solver.cleanup()
        log.debug("Acquired $result")
        return result
    }

    fun findMistakes(excludeMethods: Collection<Method> = emptySet(),
                     excludeCalls: Collection<CallInst> = emptySet()): List<MistakeInfo> =
        method.asSequence()
              .flatten()
              .mapNotNull { it as? CallInst }
              .filter { it.method !in excludeMethods && it !in excludeCalls }
              .map { MistakeInfo(checkReachable(it), it) }.toList()
}<|MERGE_RESOLUTION|>--- conflicted
+++ resolved
@@ -12,23 +12,15 @@
 import org.jetbrains.research.kex.state.transformer.*
 import org.jetbrains.research.kex.util.log
 import org.jetbrains.research.kfg.ir.Method
-import org.jetbrains.research.kfg.ir.value.instruction.CallInst
 import org.jetbrains.research.kfg.ir.value.instruction.Instruction
 
 
 class Checker(val method: Method, val loader: ClassLoader, private val psa: PredicateStateAnalysis) {
-<<<<<<< HEAD
-    private val isInliningEnabled = GlobalConfig.getBooleanValue("smt", "ps-inlining", true)
-    private val isMemspacingEnabled = GlobalConfig.getBooleanValue("smt", "memspacing", true)
-    private val isSlicingEnabled = GlobalConfig.getBooleanValue("smt", "slicing", false)
-    private val logQuery = GlobalConfig.getBooleanValue("smt", "logQuery", false)
-    private val annotationsEnabled = GlobalConfig.getBooleanValue("annotations", "enabled", false)
-=======
     private val isInliningEnabled = kexConfig.getBooleanValue("smt", "ps-inlining", true)
     private val isMemspacingEnabled = kexConfig.getBooleanValue("smt", "memspacing", true)
     private val isSlicingEnabled = kexConfig.getBooleanValue("smt", "slicing", false)
     private val logQuery = kexConfig.getBooleanValue("smt", "logQuery", false)
->>>>>>> 86f85fe3
+    private val annotationsEnabled = kexConfig.getBooleanValue("annotations", "enabled", false)
 
     private val builder = psa.builder(method)
     lateinit var state: PredicateState
@@ -49,10 +41,9 @@
         if (logQuery) log.debug("State: $state")
 
         if (annotationsEnabled) {
-            log.debug("Precise with annotations started...")
+            log.debug("Annotation insertion started...")
             state = AnnotationIncluder(AnnotationManager.defaultLoader).apply(state)
-            log.debug("Precise with annotations finished")
-            if (logQuery) log.debug("Annotated State: $state")
+            log.debug("Annotation insertion finished")
         }
 
         if (isInliningEnabled) {
@@ -113,12 +104,4 @@
         log.debug("Acquired $result")
         return result
     }
-
-    fun findMistakes(excludeMethods: Collection<Method> = emptySet(),
-                     excludeCalls: Collection<CallInst> = emptySet()): List<MistakeInfo> =
-        method.asSequence()
-              .flatten()
-              .mapNotNull { it as? CallInst }
-              .filter { it.method !in excludeMethods && it !in excludeCalls }
-              .map { MistakeInfo(checkReachable(it), it) }.toList()
 }