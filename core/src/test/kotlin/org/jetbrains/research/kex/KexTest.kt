package org.jetbrains.research.kex

import org.jetbrains.research.kex.asm.state.PredicateStateAnalysis
import org.jetbrains.research.kex.asm.transform.LoopDeroller
import org.jetbrains.research.kex.config.FileConfig
import org.jetbrains.research.kex.config.RuntimeConfig
import org.jetbrains.research.kex.config.kexConfig
import org.jetbrains.research.kfg.ClassManager
import org.jetbrains.research.kfg.KfgConfig
import org.jetbrains.research.kfg.Package
import org.jetbrains.research.kfg.analysis.LoopAnalysis
import org.jetbrains.research.kfg.analysis.LoopSimplifier
import org.jetbrains.research.kfg.container.asContainer
import org.jetbrains.research.kfg.ir.Method
import org.jetbrains.research.kfg.util.Flags
import java.nio.file.Paths

abstract class KexTest {
    val packageName = "org.jetbrains.research.kex.test"
    val `package` = Package.parse("$packageName.*")
    val jarPath: String
    val cm: ClassManager
    val loader: ClassLoader

    init {
        val rootDir = System.getProperty("root.dir")
        val version = System.getProperty("project.version")
        kexConfig.initialize(RuntimeConfig, FileConfig("$rootDir/kex-test.ini"))
<<<<<<< HEAD
        RuntimeConfig.setValue("z3", "tacticsFile", "$rootDir/z3.tactics")
        RuntimeConfig.setValue("z3", "paramFile", "$rootDir/z3.params")
=======
        kexConfig.initLog("kex-test.log")
>>>>>>> b0dceb7b

        jarPath = "$rootDir/kex-test/target/kex-test-$version-jar-with-dependencies.jar"
        val jar = Paths.get(jarPath).asContainer(`package`)!!
        loader = jar.classLoader
        cm = ClassManager(KfgConfig(flags = Flags.readAll, failOnError = false))
        cm.initialize(jar)
    }

    protected fun getPSA(method: Method): PredicateStateAnalysis {
        val loops = LoopAnalysis(cm).invoke(method)
        if (loops.isNotEmpty()) {
            LoopSimplifier(cm).visit(method)
            LoopDeroller(cm).visit(method)
        }

        val psa = PredicateStateAnalysis(cm)
        psa.visit(method)
        return psa
    }
}<|MERGE_RESOLUTION|>--- conflicted
+++ resolved
@@ -26,12 +26,7 @@
         val rootDir = System.getProperty("root.dir")
         val version = System.getProperty("project.version")
         kexConfig.initialize(RuntimeConfig, FileConfig("$rootDir/kex-test.ini"))
-<<<<<<< HEAD
-        RuntimeConfig.setValue("z3", "tacticsFile", "$rootDir/z3.tactics")
-        RuntimeConfig.setValue("z3", "paramFile", "$rootDir/z3.params")
-=======
         kexConfig.initLog("kex-test.log")
->>>>>>> b0dceb7b
 
         jarPath = "$rootDir/kex-test/target/kex-test-$version-jar-with-dependencies.jar"
         val jar = Paths.get(jarPath).asContainer(`package`)!!
