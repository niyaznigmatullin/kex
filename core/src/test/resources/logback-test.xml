--- conflicted
+++ resolved
@@ -1,27 +1,12 @@
 <?xml version="1.0" encoding="UTF-8" standalone="no"?>
 
 <configuration>
-    <!--
     <appender name="stdout" class="ch.qos.logback.core.ConsoleAppender">
         <encoder>
             <pattern>%-5p [%t] - %m%n</pattern>
         </encoder>
     </appender>
-    -->
-    <appender name="kexFileLogger" class="ch.qos.logback.core.FileAppender">
-        <file>kex.log</file>
-        <param name="Append" value="false"/>
-        <encoder>
-            <pattern>%d{yyyy-MM-dd HH:mm:ss.SSS} %-5p [%t][%c] - %m%n</pattern>
-        </encoder>
-    </appender>
 
-
-<<<<<<< HEAD
-    <logger name="org.jetbrains.research" level="debug" additivity="false">
-        <appender-ref ref="stdout"/>
-        <appender-ref ref="kexFileLogger"/>
-=======
     <appender name="filteredStdout" class="ch.qos.logback.core.ConsoleAppender">
         <Target>System.out</Target>
         <filter class="ch.qos.logback.classic.filter.LevelFilter">
@@ -45,7 +30,6 @@
     <logger name="org.jetbrains.research" level="ALL" additivity="false">
         <appender-ref ref="kexTestFileLogger"/>
         <appender-ref ref="filteredStdout"/>
->>>>>>> 86f85fe3
     </logger>
 
     <root level="error">
