--- conflicted
+++ resolved
@@ -16,13 +16,8 @@
 
 [testGen]
 enabled = true
-<<<<<<< HEAD
 testsDir = testcases/
-visibility = private
-=======
-testsDir = tests/
 accessLevel = private
->>>>>>> cf09bb7b
 testCaseLanguage = java
 generateSetup = true
 logJUnit = false
@@ -108,8 +103,8 @@
 viewer = /usr/bin/google-chrome-stable
 
 [debug]
-saveInstrumentedCode = true
-saveCompiledCode = true
+saveInstrumentedCode = false
+saveCompiledCode = false
 dumpDirectory = fails
 
 [defect]
@@ -120,9 +115,5 @@
 executorConfigPath = kex.ini
 executorPolicyPath = kex.policy
 numberOfWorkers = 2
-<<<<<<< HEAD
-masterJvmParams = -Xmx2m
-=======
 masterJvmParams = -Xmx2g
->>>>>>> cf09bb7b
 workerJvmParams = -Xmx2g