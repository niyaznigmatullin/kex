--- conflicted
+++ resolved
@@ -6,7 +6,7 @@
 intrinsicsVersion = 0.0.6
 junitVersion = 4.12
 outputDir = temp/
-testsDir = tests/
+testsDir = testcases/
 useJavaRuntime = true
 useKexRuntime = true
 
@@ -98,10 +98,7 @@
 maxGenerationDepth = 100
 maxConversionDepth = 10
 generateTestCases = true
-<<<<<<< HEAD
 testCaseDirectory = testcases
-=======
->>>>>>> 412f6d1a
 testCaseLanguage = java
 
 [defect]
