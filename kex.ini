--- conflicted
+++ resolved
@@ -9,7 +9,7 @@
 outputDir = temp/
 useJavaRuntime = true
 useKexRuntime = true
-computeCoverage = true
+computeCoverage = false
 computeSaturationCoverage = false
 printDetailedCoverage = true
 useReflectionInfo = false
@@ -135,11 +135,7 @@
 
 [debug]
 saveInstrumentedCode = false
-<<<<<<< HEAD
-saveCompiledCode = false
-=======
 saveCompiledCode = true
->>>>>>> b158e75e
 dumpDirectory = fails
 
 [defect]
