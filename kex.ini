--- conflicted
+++ resolved
@@ -6,10 +6,6 @@
 intrinsicsVersion = 0.1.0
 junitVersion = 4.13.2
 outputDir = temp/
-<<<<<<< HEAD
-testsDir = testcases/
-=======
->>>>>>> 38134422
 useJavaRuntime = true
 useKexRuntime = true
 printDetailedCoverage = true
@@ -108,27 +104,7 @@
 viewer = /usr/bin/google-chrome-stable
 
 [debug]
-<<<<<<< HEAD
-dump-directory = fails
-
-[apiGeneration]
-enabled = true
-useConcreteImpl = true
-visibility = public
-recursiveInlining = false
-maxStackSize = 5
-useSetters = false
-maxQuerySize = 1000
-maxSearchDepth = 1000
-maxGenerationDepth = 100
-maxConversionDepth = 10
-generateTestCases = true
-testCaseDirectory = testcases
-testCaseLanguage = java
-generateSetup = false
-=======
 dumpDirectory = fails
->>>>>>> 38134422
 
 [defect]
 outputFile = defects.json
