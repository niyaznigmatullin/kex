--- conflicted
+++ resolved
@@ -31,11 +31,7 @@
 maxConversionDepth = 10
 
 [easy-random]
-<<<<<<< HEAD
 seed = 123456
-=======
-seed = 777
->>>>>>> ed8c117d
 depth = 10
 minCollectionSize = 0
 maxCollectionSize = 100
