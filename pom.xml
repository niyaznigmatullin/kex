--- conflicted
+++ resolved
@@ -30,13 +30,8 @@
         <coroutines.version>1.5.2</coroutines.version>
         <compiler-plugin.version>3.5.1</compiler-plugin.version>
 
-<<<<<<< HEAD
-        <kt-helper.version>0.0.13</kt-helper.version>
-        <kfg.version>0.1.1-beta-1</kfg.version>
-=======
         <kt-helper.version>0.0.14</kt-helper.version>
-        <kfg.version>0.1.5</kfg.version>
->>>>>>> e75932a3
+        <kfg.version>0.1.6.1</kfg.version>
 
         <logback.version>1.2.8</logback.version>
         <slf4j.version>1.7.32</slf4j.version>
