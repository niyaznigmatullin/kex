syntax: glob

.idea/*
target/*
*.iml
*.log
instrumented/*
repo/*
testJars/*
<<<<<<< HEAD
kex.iml
=======
trace/*
fails/*
>>>>>>> 86f85fe3
<|MERGE_RESOLUTION|>--- conflicted
+++ resolved
@@ -7,9 +7,5 @@
 instrumented/*
 repo/*
 testJars/*
-<<<<<<< HEAD
-kex.iml
-=======
 trace/*
-fails/*
->>>>>>> 86f85fe3
+fails/*