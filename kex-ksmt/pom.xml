--- conflicted
+++ resolved
@@ -12,11 +12,7 @@
     <artifactId>kex-ksmt</artifactId>
 
     <properties>
-<<<<<<< HEAD
         <ksmt.version>0.6.3-SN</ksmt.version>
-=======
-        <ksmt.version>0.5.8</ksmt.version>
->>>>>>> 8b94cd11
     </properties>
 
     <dependencies>
