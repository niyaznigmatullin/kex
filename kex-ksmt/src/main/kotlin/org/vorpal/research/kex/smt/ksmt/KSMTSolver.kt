--- conflicted
+++ resolved
@@ -23,27 +23,6 @@
 import kotlinx.coroutines.isActive
 import kotlinx.coroutines.runBlocking
 import kotlinx.coroutines.yield
-<<<<<<< HEAD
-import org.ksmt.decl.KDecl
-import org.ksmt.decl.KConstDecl
-import org.ksmt.expr.KAndBinaryExpr
-import org.ksmt.expr.KAndNaryExpr
-import org.ksmt.expr.KExpr
-import org.ksmt.runner.core.WorkerInitializationFailedException
-import org.ksmt.solver.KModel
-import org.ksmt.solver.KSolver
-import org.ksmt.solver.KSolverConfiguration
-import org.ksmt.solver.KSolverException
-import org.ksmt.solver.KSolverStatus
-import org.ksmt.solver.portfolio.KPortfolioSolver
-import org.ksmt.solver.portfolio.KPortfolioSolverManager
-import org.ksmt.solver.runner.KSolverExecutorTimeoutException
-import org.ksmt.solver.z3.KZ3Solver
-import org.ksmt.sort.KBoolSort
-import org.ksmt.sort.KBvSort
-import org.ksmt.sort.KSort
-=======
->>>>>>> 340b482e
 import org.vorpal.research.kex.ExecutionContext
 import org.vorpal.research.kex.config.kexConfig
 import org.vorpal.research.kex.ktype.KexArray
@@ -167,7 +146,7 @@
         converter.init(secondBody, ef)
         val ksmtFirstState = converter.convert(firstState, ef, ctx)
         val ksmtSecondBody = converter.convert(secondBody, ef, ctx)
-        val vars = secondFreeTerms.map { converter.convert(it, ef, ctx).expr as KDecl<*> }
+        val vars = secondFreeTerms.map { converter.convert(it, ef, ctx).expr as io.ksmt.decl.KDecl<*> }
         val quantifier = when {
             vars.isNotEmpty() -> ef.ctx.mkExistentialQuantifier(ksmtSecondBody.asAxiom() as KExpr<KBoolSort>, vars)
             else -> ksmtSecondBody.asAxiom() as KExpr<KBoolSort>
@@ -188,7 +167,7 @@
             )
         }
         log.debug("Check started")
-        buildSolver().use { solver ->
+        runSolver { solver ->
             solver.assertAsync(state.asAxiom() as KExpr<KBoolSort>)
             solver.assertAsync(ef.buildConstClassAxioms().asAxiom() as KExpr<KBoolSort>)
             log.debug("Running KSMT solver")
